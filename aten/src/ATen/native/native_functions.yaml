# See README.md in this directory for more guidance

# *********NB: _cast_* operators are DEPRECATED and will be removed
# eventually. These were previously used before TorchScript IR supported
# representing ScalarType's. They are now superseded by usage of
# `aten::to()`. The ops remain here for backward compatibility purposes.

# DEPRECATED. DO NOT USE
- func: _cast_Byte(Tensor self, bool non_blocking=False) -> Tensor
  use_c10_dispatcher: full
  variants: function

# DEPRECATED. DO NOT USE
- func: _cast_Char(Tensor self, bool non_blocking=False) -> Tensor
  use_c10_dispatcher: full
  variants: function

# DEPRECATED. DO NOT USE
- func: _cast_Double(Tensor self, bool non_blocking=False) -> Tensor
  use_c10_dispatcher: full
  variants: function

# DEPRECATED. DO NOT USE
- func: _cast_Float(Tensor self, bool non_blocking=False) -> Tensor
  use_c10_dispatcher: full
  variants: function

# DEPRECATED. DO NOT USE
- func: _cast_Int(Tensor self, bool non_blocking=False) -> Tensor
  use_c10_dispatcher: full
  variants: function

# DEPRECATED. DO NOT USE
- func: _cast_Long(Tensor self, bool non_blocking=False) -> Tensor
  use_c10_dispatcher: full
  variants: function

# DEPRECATED. DO NOT USE
- func: _cast_Short(Tensor self, bool non_blocking=False) -> Tensor
  use_c10_dispatcher: full
  variants: function

# DEPRECATED. DO NOT USE
- func: _cast_Half(Tensor self, bool non_blocking=False) -> Tensor
  use_c10_dispatcher: full
  variants: function

# Computes the gradient of current tensor w.r.t. graph leaves.
- func: backward(Tensor self, Tensor? gradient=None, bool? retain_graph=None, bool create_graph=False) -> ()
  use_c10_dispatcher: full
  manual_kernel_registration: True
  variants: method

# DEPRECATED. Sets the tensor data held by this `Variable` to be the same as
# `new_data`.  It requires that `new_data` and `Variable` have compatible tensor
# type, by checking `_has_compatible_shallow_copy_type(this, new_data)`.
#
# This function is deprecated because it doesn't really make sense in a world
# where Variables *are* Tensors (as opposed to them containing tensors, which
# is what the previous interpretation was.)
- func: set_data(Tensor(a!) self, Tensor new_data) -> ()
  use_c10_dispatcher: full
  manual_kernel_registration: True
  variants: method

- func: data(Tensor self) -> Tensor
  use_c10_dispatcher: full
  manual_kernel_registration: True
  variants: method

# True if this `Variable` is a leaf and thus does not have a `grad_fn`.
- func: is_leaf(Tensor self) -> bool
  use_c10_dispatcher: full
  manual_kernel_registration: True
  variants: method

# Returns the output index of this variable from the forward operation that
# produced it.  Conversely, it returns the input index of the gradient `Node` to
# which this `Variable` is connected (because in the gradient computation,
# inputs and outputs switch meaning).  For example:
#
#   y0, y1, y2 = f(x)
#   assert y0.output_nr == 0
#   assert y1.output_nr == 1
#   assert y2.output_nr == 2
#
- func: output_nr(Tensor self) -> int
  use_c10_dispatcher: full
  manual_kernel_registration: True
  variants: method

- func: _version(Tensor self) -> int
  use_c10_dispatcher: full
  manual_kernel_registration: True
  variants: method

- func: requires_grad_(Tensor(a!) self, bool requires_grad=True) -> Tensor(a!)
  use_c10_dispatcher: full
  manual_kernel_registration: True
  variants: method

# Enables .grad attribute for non-leaf Tensors.
- func: retain_grad(Tensor(a!) self) -> ()
  use_c10_dispatcher: full
  manual_kernel_registration: True
  variants: method

- func: rename_(Tensor(a!) self, Dimname[]? names) -> Tensor(a!)
  variants: method

- func: rename(Tensor(a) self, Dimname[]? names) -> Tensor(a)
  variants: method

- func: align_to(Tensor(a) self, Dimname[] names) -> Tensor(a)
  variants: method

- func: align_to.ellipsis_idx(Tensor(a) self, Dimname[] order, int ellipsis_idx) -> Tensor(a)
  variants: method

- func: align_as(Tensor self, Tensor other) -> Tensor
  use_c10_dispatcher: full
  variants: method

- func: align_tensors(Tensor[] tensors) -> Tensor[]
  use_c10_dispatcher: full

- func: refine_names(Tensor(a) self, Dimname[] names) -> Tensor(a)
  variants: method

- func: _use_cudnn_ctc_loss(Tensor log_probs, Tensor targets, int[] input_lengths, int[] target_lengths, int blank) -> bool
  use_c10_dispatcher: full
  dispatch:
    CUDA: _use_cudnn_ctc_loss

- func: _cudnn_ctc_loss(Tensor log_probs, Tensor targets, int[] input_lengths, int[] target_lengths, int blank, bool deterministic, bool zero_infinity) -> (Tensor, Tensor)
  use_c10_dispatcher: full
  dispatch:
    CUDA: _cudnn_ctc_loss

- func: _use_cudnn_rnn_flatten_weight() -> bool
  use_c10_dispatcher: full

- func: _cudnn_rnn_flatten_weight(Tensor[] weight_arr, int weight_stride0, int input_size, int mode, int hidden_size, int num_layers, bool batch_first, bool bidirectional) -> Tensor
  use_c10_dispatcher: full
  dispatch:
    CUDA: _cudnn_rnn_flatten_weight

- func: _cudnn_rnn(Tensor input, Tensor[] weight, int weight_stride0, Tensor? weight_buf, Tensor hx, Tensor? cx, int mode, int hidden_size, int num_layers, bool batch_first, float dropout, bool train, bool bidirectional, int[] batch_sizes, Tensor? dropout_state) -> (Tensor, Tensor, Tensor, Tensor, Tensor)
  use_c10_dispatcher: full
  dispatch:
    CUDA: _cudnn_rnn

- func: _cudnn_rnn_backward(Tensor input, Tensor[] weight, int weight_stride0, Tensor weight_buf, Tensor hx, Tensor? cx, Tensor output, Tensor? grad_output, Tensor? grad_hy, Tensor? grad_cy, int mode, int hidden_size, int num_layers, bool batch_first, float dropout, bool train, bool bidirectional, int[] batch_sizes, Tensor? dropout_state, Tensor reserve, bool[4] output_mask) -> (Tensor, Tensor, Tensor, Tensor[])
  use_c10_dispatcher: full
  dispatch:
    CUDA: _cudnn_rnn_backward

- func: _cudnn_init_dropout_state(float dropout, bool train, int dropout_seed, *, ScalarType? dtype=None, Layout? layout=None, Device? device=None, bool? pin_memory=False) -> Tensor
  use_c10_dispatcher: full
  dispatch:
    CUDA: _cudnn_init_dropout_state

- func: _debug_has_internal_overlap(Tensor self) -> int
  use_c10_dispatcher: full
  variants: function

- func: _fused_dropout(Tensor self, float p, Generator? generator=None) -> (Tensor, Tensor)
  variants: function
  dispatch:
    CUDA: fused_dropout_cuda

- func: _masked_scale(Tensor self, Tensor mask, float scale) -> Tensor
  use_c10_dispatcher: full
  variants: function
  dispatch:
    CUDA: masked_scale_cuda

- func: _sobol_engine_draw(Tensor quasi, int n, Tensor sobolstate, int dimension, int num_generated, ScalarType? dtype) -> (Tensor, Tensor)
  use_c10_dispatcher: full

- func: _sobol_engine_ff_(Tensor(a!) self, int n, Tensor sobolstate, int dimension, int num_generated) -> Tensor(a!)
  use_c10_dispatcher: full

- func: _sobol_engine_scramble_(Tensor(a!) self, Tensor ltm, int dimension) -> Tensor(a!)
  use_c10_dispatcher: full

- func: _sobol_engine_initialize_state_(Tensor(a!) self, int dimension) -> Tensor(a!)
  use_c10_dispatcher: full

- func: _reshape_from_tensor(Tensor self, Tensor shape) -> Tensor
  use_c10_dispatcher: full

- func: _shape_as_tensor(Tensor self) -> Tensor
  use_c10_dispatcher: full

- func: dropout(Tensor input, float p, bool train) -> Tensor
  use_c10_dispatcher: full

- func: dropout_(Tensor(a!) self, float p, bool train) -> Tensor(a!)
  use_c10_dispatcher: full

- func: feature_dropout(Tensor input, float p, bool train) -> Tensor
  use_c10_dispatcher: full

- func: feature_dropout_(Tensor(a!) self, float p, bool train) -> Tensor(a!)
  use_c10_dispatcher: full

- func: alpha_dropout(Tensor input, float p, bool train) -> Tensor
  use_c10_dispatcher: full

- func: alpha_dropout_(Tensor(a!) self, float p, bool train) -> Tensor(a!)
  use_c10_dispatcher: full

- func: feature_alpha_dropout(Tensor input, float p, bool train) -> Tensor
  use_c10_dispatcher: full

- func: feature_alpha_dropout_(Tensor(a!) self, float p, bool train) -> Tensor(a!)
  use_c10_dispatcher: full

- func: abs(Tensor self) -> Tensor
  use_c10_dispatcher: full
  variants: function, method

- func: abs_(Tensor(a!) self) -> Tensor(a!)
  use_c10_dispatcher: full
  variants: function, method

- func: abs.out(Tensor self, *, Tensor(a!) out) -> Tensor(a!)

# Note [Adding an alias]
# To add an alias do the following:
#
# 1) Copy the original functions native_functions.yaml entry, but replace the
#      original function's name with their own and delete any dispatch
#      keys for the aliases. Specifying a dispatch key will prevent
#      autograd from recording the operations the alias performs, which
#      will stop it from "inheriting" the original operation's autograd behavior.
# 2) Implement the corresponding functions and have them redispatch to the
#      original function.
# 3) Add entries for the alias (and original function, if needed) to
#      aten/src/ATen/core/interned_strings.h
#      (This may require removing an entry from ATen/core/aten_interned_strings.h.)
# 4) Add docstrings to the new function that reference the original function,
#      and document the method as usual (if it exists.)
#    (See torch/_torch_docs.py and docs/source/torch.rst if adding a function,
#     torch/_tensor_docs.py and docs/source/tensors.rst if adding a method,
#     or module-specific doc bindings (like torch/linalg/__init__.py) if
#     adding an alias in a namespace.)
# 5) Update torch/overrides.py consistent with the original function.
# 6) Update the alias_map in torch/csrc/jit/passes/normalize_ops.cpp.
# 7) Add entries to test/test_op_aliases.py's "alias_infos"
#
# See torch.absolute, an alias for torch.abs, as an example.

# Absolute, alias for abs
- func: absolute(Tensor self) -> Tensor
  use_c10_dispatcher: full
  variants: function, method

- func: absolute_(Tensor(a!) self) -> Tensor(a!)
  use_c10_dispatcher: full
  variants: method

- func: absolute.out(Tensor self, *, Tensor(a!) out) -> Tensor(a!)

- func: angle(Tensor self) -> Tensor
  use_c10_dispatcher: full
  variants: function, method

- func: angle.out(Tensor self, *, Tensor(a!) out) -> Tensor(a!)

- func: view_as_real(Tensor(a) self) -> Tensor(a)
  use_c10_dispatcher: full
  variants: function

- func: view_as_complex(Tensor(a) self) -> Tensor(a)
  use_c10_dispatcher: full
  variants: function

- func: real(Tensor(a) self) -> Tensor(a)
  use_c10_dispatcher: full
  variants: function

- func: imag(Tensor(a) self) -> Tensor(a)
  use_c10_dispatcher: full
  variants: function

- func: conj(Tensor self) -> Tensor
  use_c10_dispatcher: full
  variants: function, method

- func: conj.out(Tensor self, *, Tensor(a!) out) -> Tensor(a!)
  dispatch:
    CPU, CUDA: conj_out

- func: _conj(Tensor self) -> Tensor
  use_c10_dispatcher: full
  variants: function

- func: acos(Tensor self) -> Tensor
  use_c10_dispatcher: full
  variants: function, method

- func: acos_(Tensor(a!) self) -> Tensor(a!)
  use_c10_dispatcher: full
  variants: function, method

- func: acos.out(Tensor self, *, Tensor(a!) out) -> Tensor(a!)
  dispatch:
    CPU, CUDA: acos_out

# arccos, alias of acos
- func: arccos(Tensor self) -> Tensor
  use_c10_dispatcher: full
  variants: function, method

- func: arccos_(Tensor(a!) self) -> Tensor(a!)
  use_c10_dispatcher: full
  variants: function, method

- func: arccos.out(Tensor self, *, Tensor(a!) out) -> Tensor(a!)

- func: avg_pool1d(Tensor self, int[1] kernel_size, int[1] stride=[], int[1] padding=0, bool ceil_mode=False, bool count_include_pad=True) -> Tensor
  use_c10_dispatcher: full

- func: adaptive_avg_pool1d(Tensor self, int[1] output_size) -> Tensor
  use_c10_dispatcher: full

# Return: (Tensor output, Tensor indices)
- func: adaptive_max_pool1d(Tensor self, int[1] output_size) -> (Tensor, Tensor)
  use_c10_dispatcher: full

- func: add.Tensor(Tensor self, Tensor other, *, Scalar alpha=1) -> Tensor
  use_c10_dispatcher: full
  variants: function, method
  dispatch:
    CPU, CUDA: add
    SparseCPU, SparseCUDA: add_sparse
    MkldnnCPU: mkldnn_add

- func: add_.Tensor(Tensor(a!) self, Tensor other, *, Scalar alpha=1) -> Tensor(a!)
  use_c10_dispatcher: full
  variants: method
  dispatch:
    CPU, CUDA: add_
    SparseCPU, SparseCUDA: add_sparse_
    MkldnnCPU: mkldnn_add_

- func: add.out(Tensor self, Tensor other, *, Scalar alpha=1, Tensor(a!) out) -> Tensor(a!)
  dispatch:
    CPU, CUDA: add_out
    SparseCPU: add_out_sparse_cpu
    SparseCUDA: add_out_sparse_cuda
    MkldnnCPU: mkldnn_add_out

- func: add_relu.Tensor(Tensor self, Tensor other, *, Scalar alpha=1) -> Tensor
  use_c10_dispatcher: full
  variants: function
  dispatch:
    CPU: add_relu

- func: add_relu_.Tensor(Tensor(a!) self, Tensor other, *, Scalar alpha=1) -> Tensor(a!)
  use_c10_dispatcher: full
  variants: function
  dispatch:
    CPU: add_relu_

- func: add_relu.out(Tensor self, Tensor other, *, Scalar alpha=1, Tensor(a!) out) -> Tensor(a!)
  variants: function
  dispatch:
    CPU: add_relu_out

# For C++ only, until we have conversion from C++ numbers to Tensor
- func: add.Scalar(Tensor self, Scalar other, Scalar alpha=1) -> Tensor
  use_c10_dispatcher: full
  variants: function, method

- func: add_.Scalar(Tensor(a!) self, Scalar other, Scalar alpha=1) -> Tensor(a!)
  use_c10_dispatcher: full
  variants: method

- func: addmv(Tensor self, Tensor mat, Tensor vec, *, Scalar beta=1, Scalar alpha=1) -> Tensor
  use_c10_dispatcher: full
  variants: function, method

- func: addmv_(Tensor(a!) self, Tensor mat, Tensor vec, *, Scalar beta=1, Scalar alpha=1) -> Tensor(a!)
  use_c10_dispatcher: full
  variants: function, method

- func: addmv.out(Tensor self, Tensor mat, Tensor vec, *, Scalar beta=1, Scalar alpha=1, Tensor(a!) out) -> Tensor(a!)

- func: _addmv_impl_(Tensor(a!) self, Tensor self2, Tensor mat, Tensor vec, *, Scalar beta=1, Scalar alpha=1) -> Tensor(a!)
  use_c10_dispatcher: full
  dispatch:
    CPU: addmv_impl_cpu
    CUDA: addmv_impl_cuda

- func: addr(Tensor self, Tensor vec1, Tensor vec2, *, Scalar beta=1, Scalar alpha=1) -> Tensor
  use_c10_dispatcher: full
  variants: function, method

- func: addr_(Tensor(a!) self, Tensor vec1, Tensor vec2, *, Scalar beta=1, Scalar alpha=1) -> Tensor(a!)
  use_c10_dispatcher: full
  variants: method

- func: addr.out(Tensor self, Tensor vec1, Tensor vec2, *, Scalar beta=1, Scalar alpha=1, Tensor(a!) out) -> Tensor(a!)

- func: affine_grid_generator(Tensor theta, int[] size, bool align_corners) -> Tensor
  use_c10_dispatcher: full
  variants: function

- func: affine_grid_generator_backward(Tensor grad, int[] size, bool align_corners) -> Tensor
  use_c10_dispatcher: full
  variants: function

- func: all.dim(Tensor self, int dim, bool keepdim=False) -> Tensor
  use_c10_dispatcher: full
  variants: function, method

- func: all.out(Tensor self, int dim, bool keepdim=False, *, Tensor(a!) out) -> Tensor(a!)

- func: all.dimname(Tensor self, Dimname dim, bool keepdim=False) -> Tensor
  variants: function, method

- func: all.dimname_out(Tensor self, Dimname dim, bool keepdim=False, *, Tensor(a!) out) -> Tensor(a!)

- func: allclose(Tensor self, Tensor other, float rtol=1e-05, float atol=1e-08, bool equal_nan=False) -> bool
  use_c10_dispatcher: full
  variants: function, method

- func: any.dim(Tensor self, int dim, bool keepdim=False) -> Tensor
  use_c10_dispatcher: full
  variants: function, method

- func: any.out(Tensor self, int dim, bool keepdim=False, *, Tensor(a!) out) -> Tensor(a!)

- func: any.dimname(Tensor self, Dimname dim, bool keepdim=False) -> Tensor
  variants: function, method

- func: any.dimname_out(Tensor self, Dimname dim, bool keepdim=False, *, Tensor(a!) out) -> Tensor(a!)

- func: arange(Scalar end, *, ScalarType? dtype=None, Layout? layout=None, Device? device=None, bool? pin_memory=None) -> Tensor
  use_c10_dispatcher: full

- func: arange.start(Scalar start, Scalar end, *, ScalarType? dtype=None, Layout? layout=None, Device? device=None, bool? pin_memory=None) -> Tensor
  use_c10_dispatcher: full

- func: arange.start_step(Scalar start, Scalar end, Scalar step, *, ScalarType? dtype=None, Layout? layout=None, Device? device=None, bool? pin_memory=None) -> Tensor
  use_c10_dispatcher: full

- func: arange.out(Scalar end, *, Tensor(a!) out) -> Tensor(a!)

- func: arange.start_out(Scalar start, Scalar end, Scalar step=1, *, Tensor(a!) out) -> Tensor(a!)
  dispatch:
    CPU: arange_cpu_out
    CUDA: arange_cuda_out

# This function is a temporary hack to allow tracing of arange like constructs with dynamic
# bounds on arange.  Normal arange is not traceable because it does not take any tensor inputs;
# if the range you need is based on another tensor, calling this function directly will
# preserve tracing.  Get rid of this when arange can directly take tensors for bounds
# (so that it can be traced directly).
- func: _dim_arange(Tensor like, int dim) -> Tensor
  use_c10_dispatcher: full

- func: argmax(Tensor self, int? dim=None, bool keepdim=False) -> Tensor
  use_c10_dispatcher: full
  variants: function, method
  dispatch:
    CPU, CUDA: argmax

- func: argmin(Tensor self, int? dim=None, bool keepdim=False) -> Tensor
  use_c10_dispatcher: full
  variants: function, method
  dispatch:
    CPU, CUDA: argmin

- func: acosh(Tensor self) -> Tensor
  use_c10_dispatcher: full
  variants: function, method

- func: acosh_(Tensor(a!) self) -> Tensor(a!)
  use_c10_dispatcher: full
  variants: function, method

- func: acosh.out(Tensor self, *, Tensor(a!) out) -> Tensor(a!)
  dispatch:
    CPU, CUDA: acosh_out

# arccosh, alias for acosh
- func: arccosh(Tensor self) -> Tensor
  use_c10_dispatcher: full
  variants: function, method

- func: arccosh_(Tensor(a!) self) -> Tensor(a!)
  use_c10_dispatcher: full
  variants: function, method

- func: arccosh.out(Tensor self, *, Tensor(a!) out) -> Tensor(a!)

- func: asinh(Tensor self) -> Tensor
  use_c10_dispatcher: full
  variants: function, method

- func: asinh_(Tensor(a!) self) -> Tensor(a!)
  use_c10_dispatcher: full
  variants: function, method

- func: asinh.out(Tensor self, *, Tensor(a!) out) -> Tensor(a!)
  dispatch:
    CPU, CUDA: asinh_out

# arcsinh, alias for asinh
- func: arcsinh(Tensor self) -> Tensor
  use_c10_dispatcher: full
  variants: function, method

- func: arcsinh_(Tensor(a!) self) -> Tensor(a!)
  use_c10_dispatcher: full
  variants: function, method

- func: arcsinh.out(Tensor self, *, Tensor(a!) out) -> Tensor(a!)

- func: atanh(Tensor self) -> Tensor
  use_c10_dispatcher: full
  variants: function, method

- func: atanh_(Tensor(a!) self) -> Tensor(a!)
  use_c10_dispatcher: full
  variants: function, method

- func: atanh.out(Tensor self, *, Tensor(a!) out) -> Tensor(a!)
  dispatch:
    CPU, CUDA: atanh_out

# arctanh, alias for atanh
- func: arctanh(Tensor self) -> Tensor
  use_c10_dispatcher: full
  variants: function, method

- func: arctanh_(Tensor(a!) self) -> Tensor(a!)
  use_c10_dispatcher: full
  variants: function, method

- func: arctanh.out(Tensor self, *, Tensor(a!) out) -> Tensor(a!)

- func: as_strided(Tensor(a) self, int[] size, int[] stride, int? storage_offset=None) -> Tensor(a)
  use_c10_dispatcher: full
  variants: function, method
  dispatch:
    CPU, CUDA: as_strided_tensorimpl
    QuantizedCPU, QuantizedCUDA: as_strided_qtensorimpl
  device_guard: False

- func: as_strided_(Tensor(a!) self, int[] size, int[] stride, int? storage_offset=None) -> Tensor(a!)
  variants: function, method
  device_guard: False

- func: asin(Tensor self) -> Tensor
  use_c10_dispatcher: full
  variants: function, method

- func: asin_(Tensor(a!) self) -> Tensor(a!)
  use_c10_dispatcher: full
  variants: function, method
  dispatch:
    CPU, CUDA: asin_
    SparseCPU, SparseCUDA: asin_sparse_

- func: asin.out(Tensor self, *, Tensor(a!) out) -> Tensor(a!)
  dispatch:
    CPU, CUDA: asin_out
<<<<<<< HEAD
=======
    SparseCPU, SparseCUDA: asin_out_sparse
>>>>>>> ff926b47

# arcsin, alias of asin
- func: arcsin(Tensor self) -> Tensor
  use_c10_dispatcher: full
  variants: function, method

- func: arcsin_(Tensor(a!) self) -> Tensor(a!)
  use_c10_dispatcher: full
  variants: function, method

- func: arcsin.out(Tensor self, *, Tensor(a!) out) -> Tensor(a!)

- func: atan(Tensor self) -> Tensor
  use_c10_dispatcher: full
  variants: function, method

- func: atan_(Tensor(a!) self) -> Tensor(a!)
  use_c10_dispatcher: full
  variants: function, method

- func: atan.out(Tensor self, *, Tensor(a!) out) -> Tensor(a!)
  dispatch:
    CPU, CUDA: atan_out

# arctan, alias of atan
- func: arctan(Tensor self) -> Tensor
  use_c10_dispatcher: full
  variants: function, method

- func: arctan_(Tensor(a!) self) -> Tensor(a!)
  use_c10_dispatcher: full
  variants: function, method

- func: arctan.out(Tensor self, *, Tensor(a!) out) -> Tensor(a!)

- func: atleast_1d(Tensor self) -> Tensor
  use_c10_dispatcher: full
  variants: function

- func: atleast_1d.Sequence(Tensor[] tensors) -> Tensor[]
  use_c10_dispatcher: full

- func: atleast_2d(Tensor self) -> Tensor
  use_c10_dispatcher: full
  variants: function

- func: atleast_2d.Sequence(Tensor[] tensors) -> Tensor[]
  use_c10_dispatcher: full
  variants: function

- func: atleast_3d(Tensor self) -> Tensor
  use_c10_dispatcher: full
  variants: function

- func: atleast_3d.Sequence(Tensor[] tensors) -> Tensor[]
  use_c10_dispatcher: full
  variants: function

- func: baddbmm(Tensor self, Tensor batch1, Tensor batch2, *, Scalar beta=1, Scalar alpha=1) -> Tensor
  use_c10_dispatcher: full
  variants: function, method
  dispatch:
    CPU: baddbmm_cpu
    CUDA: baddbmm_cuda

- func: baddbmm_(Tensor(a!) self, Tensor batch1, Tensor batch2, *, Scalar beta=1, Scalar alpha=1) -> Tensor(a!)
  use_c10_dispatcher: full
  variants: method
  dispatch:
    CPU: baddbmm__cpu
    CUDA: baddbmm__cuda

- func: _baddbmm_mkl_(Tensor(a!) self, Tensor batch1, Tensor batch2, *, Scalar beta=1, Scalar alpha=1) -> Tensor(a!)
  use_c10_dispatcher: full
  variants: function

- func: baddbmm.out(Tensor self, Tensor batch1, Tensor batch2, *, Scalar beta=1, Scalar alpha=1, Tensor(a!) out) -> Tensor(a!)
  variants: function
  dispatch:
    CPU: baddbmm_out_cpu
    CUDA: baddbmm_out_cuda

- func: bartlett_window(int window_length, *, ScalarType? dtype=None, Layout? layout=None, Device? device=None, bool? pin_memory=None) -> Tensor
  use_c10_dispatcher: full

- func: bartlett_window.periodic(int window_length, bool periodic, *, ScalarType? dtype=None, Layout? layout=None, Device? device=None, bool? pin_memory=None) -> Tensor
  use_c10_dispatcher: full

- func: batch_norm(Tensor input, Tensor? weight, Tensor? bias, Tensor? running_mean, Tensor? running_var, bool training, float momentum, float eps, bool cudnn_enabled) -> Tensor
  use_c10_dispatcher: full

- func: quantized_batch_norm(Tensor input, Tensor? weight, Tensor? bias, Tensor mean, Tensor var, float eps, float output_scale, int output_zero_point) -> Tensor
  use_c10_dispatcher: full
  dispatch:
    QuantizedCPU: quantized_batch_norm

- func: _batch_norm_impl_index(Tensor input, Tensor? weight, Tensor? bias, Tensor? running_mean, Tensor? running_var, bool training, float momentum, float eps, bool cudnn_enabled) -> (Tensor, Tensor, Tensor, Tensor, int)
  use_c10_dispatcher: full

- func: _batch_norm_impl_index_backward(int impl_index, Tensor input, Tensor grad_output, Tensor? weight, Tensor? running_mean, Tensor? running_var, Tensor? save_mean, Tensor? save_var_transform, bool train, float eps, bool[3] output_mask, Tensor reservedSpace) -> (Tensor, Tensor, Tensor)
  use_c10_dispatcher: full

# Sample bernoulli with values in `self` as probability.
- func: bernoulli(Tensor self, *, Generator? generator=None) -> Tensor
  variants: function, method

- func: bernoulli.out(Tensor self, *, Generator? generator=None, Tensor(a!) out) -> Tensor(a!)
  variants: function

- func: bernoulli_.Tensor(Tensor(a!) self, Tensor p, *, Generator? generator=None) -> Tensor(a!)
  variants: method

- func: bernoulli_.float(Tensor(a!) self, float p=0.5, *, Generator? generator=None) -> Tensor(a!)
  variants: method
  dispatch:
    CPU, CUDA: bernoulli_

# This out-of-place version isn't used explicitly, but needed by jit.
# There is no default valid on `p` here because it would introduce ambiguity
# with `bernoulli(Tensor self, *, Generator? generator=None)` declaration.
- func: bernoulli.p(Tensor self, float p, *, Generator? generator=None) -> Tensor
  variants: function, method

- func: bilinear(Tensor input1, Tensor input2, Tensor weight, Tensor? bias) -> Tensor
  use_c10_dispatcher: full

- func: binary_cross_entropy(Tensor self, Tensor target, Tensor? weight=None, int reduction=Mean) -> Tensor
  use_c10_dispatcher: full
  python_module: nn
  variants: function
  dispatch:
    CPU: binary_cross_entropy_cpu
    CUDA: binary_cross_entropy_cuda

- func: binary_cross_entropy.out(Tensor self, Tensor target, Tensor? weight=None, int reduction=Mean, *, Tensor(a!) out) -> Tensor(a!)
  python_module: nn
  variants: function
  dispatch:
    CPU: binary_cross_entropy_out_cpu
    CUDA: binary_cross_entropy_out_cuda

- func: binary_cross_entropy_backward(Tensor grad_output, Tensor self, Tensor target, Tensor? weight=None, int reduction=Mean) -> Tensor
  use_c10_dispatcher: full
  python_module: nn
  variants: function
  dispatch:
    CPU: binary_cross_entropy_backward_cpu
    CUDA: binary_cross_entropy_backward_cuda

- func: binary_cross_entropy_backward.grad_input(Tensor grad_output, Tensor self, Tensor target, Tensor? weight=None, int reduction=Mean, *, Tensor(a!) grad_input) -> Tensor(a!)
  python_module: nn
  variants: function
  dispatch:
    CPU: binary_cross_entropy_backward_out_cpu
    CUDA: binary_cross_entropy_backward_out_cuda

- func: binary_cross_entropy_with_logits(Tensor self, Tensor target, Tensor? weight=None, Tensor? pos_weight=None, int reduction=Mean) -> Tensor
  use_c10_dispatcher: full
  variants: function

- func: binary_cross_entropy_with_logits_backward(Tensor grad_output, Tensor self, Tensor target, Tensor? weight=None, Tensor? pos_weight=None, int reduction=Mean) -> Tensor
  use_c10_dispatcher: full
  variants: function

- func: bincount(Tensor self, Tensor? weights=None, int minlength=0) -> Tensor
  use_c10_dispatcher: full
  variants: function, method
  dispatch:
    CPU: _bincount_cpu
    CUDA: _bincount_cuda

- func: bitwise_not(Tensor self) -> Tensor
  use_c10_dispatcher: full
  variants: function, method

- func: bitwise_not_(Tensor(a!) self) -> Tensor(a!)
  use_c10_dispatcher: full
  variants: method

- func: bitwise_not.out(Tensor self, *, Tensor(a!) out) -> Tensor(a!)
  dispatch:
    CPU, CUDA: bitwise_not_out

- func: logical_not(Tensor self) -> Tensor
  use_c10_dispatcher: full
  variants: function, method

- func: logical_not_(Tensor(a!) self) -> Tensor(a!)
  use_c10_dispatcher: full
  variants: method

- func: logical_not.out(Tensor self, *, Tensor(a!) out) -> Tensor(a!)
  dispatch:
    CPU, CUDA: logical_not_out

- func: logical_xor(Tensor self, Tensor other) -> Tensor
  use_c10_dispatcher: full
  variants: function, method

- func: logical_xor_(Tensor(a!) self, Tensor other) -> Tensor(a!)
  use_c10_dispatcher: full
  variants: method

- func: logical_xor.out(Tensor self, Tensor other, *, Tensor(a!) out) -> Tensor(a!)
  dispatch:
    CPU, CUDA: logical_xor_out

- func: logical_and(Tensor self, Tensor other) -> Tensor
  use_c10_dispatcher: full
  variants: function, method

- func: logical_and_(Tensor(a!) self, Tensor other) -> Tensor(a!)
  use_c10_dispatcher: full
  variants: method

- func: logical_and.out(Tensor self, Tensor other, *, Tensor(a!) out) -> Tensor(a!)
  dispatch:
    CPU, CUDA: logical_and_out

- func: logical_or(Tensor self, Tensor other) -> Tensor
  use_c10_dispatcher: full
  variants: function, method

- func: logical_or_(Tensor(a!) self, Tensor other) -> Tensor(a!)
  use_c10_dispatcher: full
  variants: method

- func: logical_or.out(Tensor self, Tensor other, *, Tensor(a!) out) -> Tensor(a!)
  dispatch:
    CPU, CUDA: logical_or_out

- func: blackman_window(int window_length, *, ScalarType? dtype=None, Layout? layout=None, Device? device=None, bool? pin_memory=None) -> Tensor
  use_c10_dispatcher: full

- func: blackman_window.periodic(int window_length, bool periodic, *, ScalarType? dtype=None, Layout? layout=None, Device? device=None, bool? pin_memory=None) -> Tensor
  use_c10_dispatcher: full

- func: bmm(Tensor self, Tensor mat2) -> Tensor
  use_c10_dispatcher: full
  variants: function, method
  dispatch:
    CPU: bmm_cpu
    CUDA: bmm_cuda
    SparseCPU: bmm_sparse_cpu
    SparseCUDA: bmm_sparse_cuda

- func: _bmm(Tensor self, Tensor mat2, *, bool deterministic=False) -> Tensor
  use_c10_dispatcher: full
  variants: function
  dispatch:
    SparseCUDA: _bmm_sparse_cuda

- func: bmm.out(Tensor self, Tensor mat2, *, Tensor(a!) out) -> Tensor(a!)
  variants: function
  dispatch:
    CPU: bmm_out_cpu
    CUDA: bmm_out_cuda
    SparseCPU: bmm_out_sparse_cpu
    SparseCUDA: bmm_out_sparse_cuda

- func: _bmm.out(Tensor self, Tensor mat2, *, bool deterministic=False, Tensor(a!) out) -> Tensor(a!)
  variants: function
  dispatch:
    SparseCUDA: _bmm_out_sparse_cuda

- func: broadcast_tensors(Tensor[] tensors) -> Tensor[]
  use_c10_dispatcher: full
  device_guard: False

- func: cat(Tensor[] tensors, int dim=0) -> Tensor
  use_c10_dispatcher: full

- func: cat.out(Tensor[] tensors, int dim=0, *, Tensor(a!) out) -> Tensor(a!)

- func: cat.names(Tensor[] tensors, Dimname dim) -> Tensor

- func: cat.names_out(Tensor[] tensors, Dimname dim, *, Tensor(a!) out) -> Tensor(a!)

- func: block_diag(Tensor[] tensors) -> Tensor
  use_c10_dispatcher: full
  variants: function

- func: ceil(Tensor self) -> Tensor
  use_c10_dispatcher: full
  variants: function, method

- func: ceil_(Tensor(a!) self) -> Tensor(a!)
  use_c10_dispatcher: full
  variants: function, method

- func: ceil.out(Tensor self, *, Tensor(a!) out) -> Tensor(a!)
  dispatch:
    CPU, CUDA: ceil_out

- func: chain_matmul(Tensor[] matrices) -> Tensor
  use_c10_dispatcher: full
  variants: function

- func: unsafe_chunk(Tensor self, int chunks, int dim=0) -> Tensor[]
  use_c10_dispatcher: full
  variants: function, method
  device_guard: False

- func: chunk(Tensor(a) self, int chunks, int dim=0) -> Tensor(a)[]
  use_c10_dispatcher: full
  variants: function, method
  device_guard: False

- func: clamp(Tensor self, Scalar? min=None, Scalar? max=None) -> Tensor
  use_c10_dispatcher: full
  variants: function, method
  dispatch:
    CPU, CUDA: clamp
    QuantizedCPU: clamp_quantized_cpu

- func: clamp_(Tensor(a!) self, Scalar? min=None, Scalar? max=None) -> Tensor(a!)
  use_c10_dispatcher: full
  variants: function, method

- func: clamp.out(Tensor self, Scalar? min=None, Scalar? max=None, *, Tensor(a!) out) -> Tensor(a!)

- func: clamp_max(Tensor self, Scalar max) -> Tensor
  use_c10_dispatcher: full
  variants: function, method

- func: clamp_max_(Tensor(a!) self, Scalar max) -> Tensor(a!)
  use_c10_dispatcher: full
  variants: function, method

- func: clamp_max.out(Tensor self, Scalar max, *, Tensor(a!) out) -> Tensor(a!)

- func: clamp_min(Tensor self, Scalar min) -> Tensor
  use_c10_dispatcher: full
  variants: function, method

- func: clamp_min_(Tensor(a!) self, Scalar min) -> Tensor(a!)
  use_c10_dispatcher: full
  variants: function, method

- func: clamp_min.out(Tensor self, Scalar min, *, Tensor(a!) out) -> Tensor(a!)

# clip is an alias for clamp
- func: clip(Tensor self, Scalar? min=None, Scalar? max=None) -> Tensor
  use_c10_dispatcher: full
  variants: function, method

- func: clip_(Tensor(a!) self, Scalar? min=None, Scalar? max=None) -> Tensor(a!)
  variants: function, method

- func: clip.out(Tensor self, Scalar? min=None, Scalar? max=None, *, Tensor(a!) out) -> Tensor(a!)

- func: cudnn_is_acceptable(Tensor self) -> bool
  use_c10_dispatcher: full
  device_guard: False

- func: complex(Tensor real, Tensor imag) -> Tensor
  use_c10_dispatcher: full
  variants: function

- func: complex.out(Tensor real, Tensor imag, *, Tensor(a!) out) -> Tensor(a!)
  dispatch:
    CPU, CUDA: complex_out

- func: polar(Tensor abs, Tensor angle) -> Tensor
  use_c10_dispatcher: full
  variants: function

- func: polar.out(Tensor abs, Tensor angle, *, Tensor(a!) out) -> Tensor(a!)
  dispatch:
    CPU, CUDA: polar_out

- func: constant_pad_nd(Tensor self, int[] pad, Scalar value=0) -> Tensor
  use_c10_dispatcher: full
  variants: function

- func: contiguous(Tensor(a) self, *, MemoryFormat memory_format=contiguous_format) -> Tensor(a)
  use_c10_dispatcher: full
  variants: method

- func: convolution(Tensor input, Tensor weight, Tensor? bias, int[] stride, int[] padding, int[] dilation, bool transposed, int[] output_padding, int groups) -> Tensor
  use_c10_dispatcher: full

- func: convolution_overrideable(Tensor input, Tensor weight, Tensor? bias, int[] stride, int[] padding, int[] dilation, bool transposed, int[] output_padding, int groups) -> Tensor
  use_c10_dispatcher: full

- func: convolution_backward_overrideable(Tensor grad_output, Tensor input, Tensor weight, int[] stride, int[] padding, int[] dilation, bool transposed, int[] output_padding, int groups, bool[3] output_mask) -> (Tensor grad_input, Tensor grad_weight, Tensor grad_bias)
  use_c10_dispatcher: full

- func: _convolution(Tensor input, Tensor weight, Tensor? bias, int[] stride, int[] padding, int[] dilation, bool transposed, int[] output_padding, int groups, bool benchmark, bool deterministic, bool cudnn_enabled, bool allow_tf32) -> Tensor
  use_c10_dispatcher: full

- func: _convolution.deprecated(Tensor input, Tensor weight, Tensor? bias, int[] stride, int[] padding, int[] dilation, bool transposed, int[] output_padding, int groups, bool benchmark, bool deterministic, bool cudnn_enabled) -> Tensor
  use_c10_dispatcher: full

- func: _convolution_nogroup(Tensor input, Tensor weight, Tensor? bias, int[] stride, int[] padding, int[] dilation, bool transposed, int[] output_padding) -> Tensor
  use_c10_dispatcher: full

- func: _convolution_double_backward(Tensor? ggI, Tensor? ggW, Tensor? ggb, Tensor gO, Tensor weight, Tensor self, int[] stride, int[] padding, int[] dilation, bool transposed, int[] output_padding, int groups, bool benchmark, bool deterministic, bool cudnn_enabled, bool allow_tf32, bool[3] output_mask) -> (Tensor, Tensor, Tensor)
  use_c10_dispatcher: full

- func: conv1d(Tensor input, Tensor weight, Tensor? bias=None, int[1] stride=1, int[1] padding=0, int[1] dilation=1, int groups=1) -> Tensor
  use_c10_dispatcher: full

- func: conv2d(Tensor input, Tensor weight, Tensor? bias=None, int[2] stride=1, int[2] padding=0, int[2] dilation=1, int groups=1) -> Tensor
  use_c10_dispatcher: full

- func: conv3d(Tensor input, Tensor weight, Tensor? bias=None, int[3] stride=1, int[3] padding=0, int[3] dilation=1, int groups=1) -> Tensor
  use_c10_dispatcher: full

- func: conv_tbc(Tensor self, Tensor weight, Tensor bias, int pad=0) -> Tensor
  use_c10_dispatcher: full

- func: conv_tbc_backward(Tensor self, Tensor input, Tensor weight, Tensor bias, int pad) -> (Tensor, Tensor, Tensor)
  use_c10_dispatcher: full

# NB: we inherit the goofy argument order from PyTorch torch.nn.functional
- func: conv_transpose1d(Tensor input, Tensor weight, Tensor? bias=None, int[1] stride=1, int[1] padding=0, int[1] output_padding=0, int groups=1, int[1] dilation=1) -> Tensor
  use_c10_dispatcher: full

- func: conv_transpose2d.input(Tensor input, Tensor weight, Tensor? bias=None, int[2] stride=1, int[2] padding=0, int[2] output_padding=0, int groups=1, int[2] dilation=1) -> Tensor
  use_c10_dispatcher: full

- func: conv_transpose3d.input(Tensor input, Tensor weight, Tensor? bias=None, int[3] stride=1, int[3] padding=0, int[3] output_padding=0, int groups=1, int[3] dilation=1) -> Tensor
  use_c10_dispatcher: full

- func: copy_(Tensor(a!) self, Tensor src, bool non_blocking=False) -> Tensor(a!)
  use_c10_dispatcher: full
  variants: method
  device_guard: False

- func: _copy_from(Tensor self, Tensor dst, bool non_blocking=False) -> Tensor
  use_c10_dispatcher: full
  dispatch: {}

- func: cos(Tensor self) -> Tensor
  use_c10_dispatcher: full
  variants: function, method

- func: cos_(Tensor(a!) self) -> Tensor(a!)
  use_c10_dispatcher: full
  variants: function, method

- func: cos.out(Tensor self, *, Tensor(a!) out) -> Tensor(a!)
  dispatch:
    CPU, CUDA: cos_out

- func: cosh(Tensor self) -> Tensor
  use_c10_dispatcher: full
  variants: function, method

- func: cosh_(Tensor(a!) self) -> Tensor(a!)
  use_c10_dispatcher: full
  variants: function, method

- func: cosh.out(Tensor self, *, Tensor(a!) out) -> Tensor(a!)
  dispatch:
    CPU, CUDA: cosh_out

- func: cosine_embedding_loss(Tensor input1, Tensor input2, Tensor target, float margin=0.0, int reduction=Mean) -> Tensor
  use_c10_dispatcher: full

- func: count_nonzero.dim_IntList(Tensor self, int[] dim) -> Tensor
  use_c10_dispatcher: full
  variants: function, method

- func: count_nonzero(Tensor self, int? dim=None) -> Tensor
  use_c10_dispatcher: full
  variants: function, method

- func: cudnn_affine_grid_generator(Tensor theta, int N, int C, int H, int W) -> Tensor grid
  use_c10_dispatcher: full
  dispatch:
    CUDA: cudnn_affine_grid_generator_forward

# TODO: Why do I have to call this grad?!
- func: cudnn_affine_grid_generator_backward(Tensor grad, int N, int C, int H, int W) -> Tensor grad_theta
  use_c10_dispatcher: full
  dispatch:
    CUDA: cudnn_affine_grid_generator_backward

- func: cudnn_batch_norm(Tensor input, Tensor weight, Tensor? bias, Tensor? running_mean, Tensor? running_var, bool training, float exponential_average_factor, float epsilon) -> (Tensor, Tensor, Tensor, Tensor)
  use_c10_dispatcher: full
  dispatch:
    CUDA: cudnn_batch_norm

# NB: You can only use this if you used cudnn_batch_norm training=True
- func: cudnn_batch_norm_backward(Tensor input, Tensor grad_output, Tensor weight, Tensor? running_mean, Tensor? running_var, Tensor? save_mean, Tensor? save_var, float epsilon, Tensor reserveSpace) -> (Tensor, Tensor, Tensor)
  use_c10_dispatcher: full
  dispatch:
    CUDA: cudnn_batch_norm_backward

- func: cudnn_convolution.deprecated(Tensor self, Tensor weight, Tensor? bias, int[] padding, int[] stride, int[] dilation, int groups, bool benchmark, bool deterministic) -> Tensor
  use_c10_dispatcher: full
  dispatch:
    CUDA: cudnn_convolution_deprecated

- func: cudnn_convolution.deprecated2(Tensor self, Tensor weight, int[] padding, int[] stride, int[] dilation, int groups, bool benchmark, bool deterministic) -> Tensor
  use_c10_dispatcher: full
  dispatch:
    CUDA: cudnn_convolution_deprecated2

- func: cudnn_convolution(Tensor self, Tensor weight, int[] padding, int[] stride, int[] dilation, int groups, bool benchmark, bool deterministic, bool allow_tf32) -> Tensor
  use_c10_dispatcher: full
  dispatch:
    CUDA: cudnn_convolution

- func: cudnn_convolution_backward_input(int[] self_size, Tensor grad_output, Tensor weight, int[] padding, int[] stride, int[] dilation, int groups, bool benchmark, bool deterministic, bool allow_tf32) -> Tensor
  use_c10_dispatcher: full
  dispatch:
    CUDA: cudnn_convolution_backward_input

- func: cudnn_convolution_backward(Tensor self, Tensor grad_output, Tensor weight, int[] padding, int[] stride, int[] dilation, int groups, bool benchmark, bool deterministic, bool allow_tf32, bool[2] output_mask) -> (Tensor, Tensor)
  use_c10_dispatcher: full
  dispatch:
    CUDA: cudnn_convolution_backward

- func: cudnn_convolution_backward_weight(int[] weight_size, Tensor grad_output, Tensor self, int[] padding, int[] stride, int[] dilation, int groups, bool benchmark, bool deterministic, bool allow_tf32) -> Tensor
  use_c10_dispatcher: full
  dispatch:
    CUDA: cudnn_convolution_backward_weight

- func: cudnn_convolution_transpose.deprecated(Tensor self, Tensor weight, Tensor? bias, int[] padding, int[] output_padding, int[] stride, int[] dilation, int groups, bool benchmark, bool deterministic) -> Tensor
  use_c10_dispatcher: full
  dispatch:
    CUDA: cudnn_convolution_transpose_deprecated

- func: cudnn_convolution_transpose.deprecated2(Tensor self, Tensor weight, int[] padding, int[] output_padding, int[] stride, int[] dilation, int groups, bool benchmark, bool deterministic) -> Tensor
  use_c10_dispatcher: full
  dispatch:
    CUDA: cudnn_convolution_transpose_deprecated2

- func: cudnn_convolution_transpose(Tensor self, Tensor weight, int[] padding, int[] output_padding, int[] stride, int[] dilation, int groups, bool benchmark, bool deterministic, bool allow_tf32) -> Tensor
  use_c10_dispatcher: full
  dispatch:
    CUDA: cudnn_convolution_transpose

# NB: output_padding not strictly needed here, but it's helpful for the float
# backwards
- func: cudnn_convolution_transpose_backward(Tensor self, Tensor grad_output, Tensor weight, int[] padding, int[] output_padding, int[] stride, int[] dilation, int groups, bool benchmark, bool deterministic, bool allow_tf32, bool[2] output_mask) -> (Tensor, Tensor)
  use_c10_dispatcher: full
  dispatch:
    CUDA: cudnn_convolution_transpose_backward

- func: cudnn_convolution_transpose_backward_input(Tensor grad_output, Tensor weight, int[] padding, int[] stride, int[] dilation, int groups, bool benchmark, bool deterministic, bool allow_tf32) -> Tensor
  use_c10_dispatcher: full
  dispatch:
    CUDA: cudnn_convolution_transpose_backward_input

- func: cudnn_convolution_transpose_backward_weight(int[] weight_size, Tensor grad_output, Tensor self, int[] padding, int[] stride, int[] dilation, int groups, bool benchmark, bool deterministic, bool allow_tf32) -> Tensor
  use_c10_dispatcher: full
  dispatch:
    CUDA: cudnn_convolution_transpose_backward_weight

# NB: input is special cased in a way I don't quite understand
- func: cudnn_grid_sampler(Tensor self, Tensor grid) -> Tensor output
  use_c10_dispatcher: full
  dispatch:
    CUDA: cudnn_grid_sampler_forward

- func: cudnn_grid_sampler_backward(Tensor self, Tensor grid, Tensor grad_output) -> (Tensor grad_self, Tensor grad_grid)
  use_c10_dispatcher: full
  dispatch:
    CUDA: cudnn_grid_sampler_backward

- func: cummax(Tensor self, int dim) -> (Tensor values, Tensor indices)
  use_c10_dispatcher: full
  variants: function, method

- func: cummax.out(Tensor self, int dim, *, Tensor(a!) values, Tensor(b!) indices) -> (Tensor(a!) values, Tensor(b!) indices)

- func: cummax.dimname(Tensor self, Dimname dim) -> (Tensor values, Tensor indices)
  variants: function, method

- func: cummax.dimname_out(Tensor self, Dimname dim, *, Tensor(a!) values, Tensor(b!) indices) -> (Tensor(a!) values, Tensor(b!) indices)

- func: _cummax_helper(Tensor self, Tensor(a!) values, Tensor(b!) indices, int dim) -> ()
  variants: function
  dispatch:
    CPU: cummax_helper_cpu
    CUDA: cummax_helper_cuda

- func: cummin(Tensor self, int dim) -> (Tensor values, Tensor indices)
  use_c10_dispatcher: full
  variants: function, method

- func: cummin.out(Tensor self, int dim, *, Tensor(a!) values, Tensor(b!) indices) -> (Tensor(a!) values, Tensor(b!) indices)

- func: cummin.dimname(Tensor self, Dimname dim) -> (Tensor values, Tensor indices)
  variants: function, method

- func: cummin.dimname_out(Tensor self, Dimname dim, *, Tensor(a!) values, Tensor(b!) indices) -> (Tensor(a!) values, Tensor(b!) indices)

- func: _cummin_helper(Tensor self, Tensor(a!) values, Tensor(b!) indices, int dim) -> ()
  variants: function
  dispatch:
    CPU: cummin_helper_cpu
    CUDA: cummin_helper_cuda

- func: cummaxmin_backward(Tensor grad, Tensor input, Tensor indices, int dim) -> Tensor
  use_c10_dispatcher: full
  variants: function
  device_guard: False

- func: cumprod(Tensor self, int dim, *, ScalarType? dtype=None) -> Tensor
  use_c10_dispatcher: full
  variants: function, method

- func: cumprod.out(Tensor self, int dim, *, ScalarType? dtype=None, Tensor(a!) out) -> Tensor(a!)

- func: cumprod.dimname(Tensor self, Dimname dim, *, ScalarType? dtype=None) -> Tensor
  variants: function, method

- func: cumprod.dimname_out(Tensor self, Dimname dim, *, ScalarType? dtype=None, Tensor(a!) out) -> Tensor(a!)

- func: cumprod_backward(Tensor grad, Tensor input, int dim) -> Tensor
  use_c10_dispatcher: full
  variants: function
  device_guard: False

- func: cumsum(Tensor self, int dim, *, ScalarType? dtype=None) -> Tensor
  use_c10_dispatcher: full
  variants: function, method

- func: cumsum.out(Tensor self, int dim, *, ScalarType? dtype=None, Tensor(a!) out) -> Tensor(a!)

- func: cumsum.dimname(Tensor self, Dimname dim, *, ScalarType? dtype=None) -> Tensor
  variants: function, method

- func: cumsum.dimname_out(Tensor self, Dimname dim, *, ScalarType? dtype=None, Tensor(a!) out) -> Tensor(a!)

- func: ctc_loss.IntList(Tensor log_probs, Tensor targets, int[] input_lengths, int[] target_lengths, int blank=0, int reduction=Mean, bool zero_infinity=False) -> Tensor
  use_c10_dispatcher: full

# convenience function that converts to intlists for you
- func: ctc_loss.Tensor(Tensor log_probs, Tensor targets, Tensor input_lengths, Tensor target_lengths, int blank=0, int reduction=Mean, bool zero_infinity=False) -> Tensor
  use_c10_dispatcher: full

- func: _ctc_loss(Tensor log_probs, Tensor targets, int[] input_lengths, int[] target_lengths, int blank=0, bool zero_infinity=False) -> (Tensor, Tensor)
  use_c10_dispatcher: full
  dispatch:
    CPU: ctc_loss_cpu
    CUDA: ctc_loss_gpu

- func: _ctc_loss_backward(Tensor grad, Tensor log_probs, Tensor targets, int[] input_lengths, int[] target_lengths, Tensor neg_log_likelihood, Tensor log_alpha, int blank, bool zero_infinity=False) -> Tensor
  use_c10_dispatcher: full
  dispatch:
    CPU: ctc_loss_backward_cpu
    CUDA: ctc_loss_backward_gpu

- func: diag_embed(Tensor self, int offset=0, int dim1=-2, int dim2=-1) -> Tensor
  use_c10_dispatcher: full
  variants: function, method

- func: diagflat(Tensor self, int offset=0) -> Tensor
  use_c10_dispatcher: full
  variants: function, method

- func: diagonal(Tensor(a) self, int offset=0, int dim1=0, int dim2=1) -> Tensor(a)
  use_c10_dispatcher: full
  variants: function, method

- func: diagonal.Dimname(Tensor(a) self, *, Dimname outdim, Dimname dim1, Dimname dim2, int offset=0) -> Tensor(a)
  variants: function, method

- func: diagonal_backward(Tensor grad, int[] input_sizes, int offset, int dim1, int dim2) -> Tensor
  use_c10_dispatcher: full
  variants: function
  device_guard: False

- func: fill_diagonal_(Tensor(a!) self, Scalar fill_value, bool wrap=False) -> Tensor(a!)
  use_c10_dispatcher: full
  variants: method

- func: div.Tensor(Tensor self, Tensor other) -> Tensor
  use_c10_dispatcher: full
  variants: function, method
  dispatch:
    CPU, CUDA: div
    SparseCPU, SparseCUDA: div_sparse

- func: div_.Tensor(Tensor(a!) self, Tensor other) -> Tensor(a!)
  use_c10_dispatcher: full
  variants: method
  dispatch:
    CPU, CUDA: div_
    SparseCPU, SparseCUDA: div_sparse_

- func: div.out(Tensor self, Tensor other, *, Tensor(a!) out) -> Tensor(a!)
  dispatch:
    CPU, CUDA: div_out
    SparseCPU, SparseCUDA: div_out_sparse_zerodim

# For C++ only, until we have conversion from C++ numbers to Tensor
- func: div.Scalar(Tensor self, Scalar other) -> Tensor
  use_c10_dispatcher: full
  variants: function, method

- func: div_.Scalar(Tensor(a!) self, Scalar other) -> Tensor(a!)
  use_c10_dispatcher: full
  variants: method

# divide, alias for div
- func: divide.Tensor(Tensor self, Tensor other) -> Tensor
  use_c10_dispatcher: full
  variants: function, method

- func: divide_.Tensor(Tensor(a!) self, Tensor other) -> Tensor(a!)
  use_c10_dispatcher: full
  variants: method

- func: divide.out(Tensor self, Tensor other, *, Tensor(a!) out) -> Tensor(a!)

- func: divide.Scalar(Tensor self, Scalar other) -> Tensor
  use_c10_dispatcher: full
  variants: function, method

- func: divide_.Scalar(Tensor(a!) self, Scalar other) -> Tensor(a!)
  use_c10_dispatcher: full
  variants: method

  # true_divide, an alias for div
- func: true_divide.Tensor(Tensor self, Tensor other) -> Tensor
  use_c10_dispatcher: full
  variants: function, method

- func: true_divide_.Tensor(Tensor(a!) self, Tensor other) -> Tensor(a!)
  use_c10_dispatcher: full
  variants: method

- func: true_divide.out(Tensor self, Tensor other, *, Tensor(a!) out) -> Tensor(a!)

- func: true_divide.Scalar(Tensor self, Scalar other) -> Tensor
  use_c10_dispatcher: full
  variants: function, method

- func: true_divide_.Scalar(Tensor(a!) self, Scalar other) -> Tensor(a!)
  use_c10_dispatcher: full
  variants: method

- func: dot(Tensor self, Tensor tensor) -> Tensor
  use_c10_dispatcher: full
  variants: function, method
  dispatch:
    CPU: dot
    CUDA: dot_cuda

- func: dot.out(Tensor self, Tensor tensor, *, Tensor(a!) out) -> Tensor(a!)

- func: vdot(Tensor self, Tensor other) -> Tensor
  use_c10_dispatcher: full
  variants: function, method
  dispatch:
    CPU: vdot
    CUDA: vdot_cuda

- func: vdot.out(Tensor self, Tensor other, *, Tensor(a!) out) -> Tensor(a!)

- func: einsum(str equation, Tensor[] tensors) -> Tensor
  use_c10_dispatcher: full

- func: embedding(Tensor weight, Tensor indices, int padding_idx=-1, bool scale_grad_by_freq=False, bool sparse=False) -> Tensor
  use_c10_dispatcher: full

- func: embedding_backward(Tensor grad, Tensor indices, int num_weights, int padding_idx, bool scale_grad_by_freq, bool sparse) -> Tensor
  use_c10_dispatcher: full

- func: embedding_dense_backward(Tensor grad_output, Tensor indices, int num_weights, int padding_idx, bool scale_grad_by_freq) -> Tensor
  use_c10_dispatcher: full
  dispatch:
    CPU: embedding_dense_backward_cpu
    CUDA: embedding_dense_backward_cuda

- func: embedding_renorm_(Tensor(a!) self, Tensor indices, float max_norm, float norm_type) -> Tensor(a!)
  use_c10_dispatcher: full
  dispatch:
    CPU: embedding_renorm_cpu_
    CUDA: embedding_renorm_cuda_

- func: embedding_sparse_backward(Tensor grad, Tensor indices, int num_weights, int padding_idx, bool scale_grad_by_freq) -> Tensor
  use_c10_dispatcher: full

# NOTE [ embedding_bag Native Functions ]
# The `_embedding_bag.*` variants assume that input tensors except for `weight`,
# e.g. `indices` and `offsets` (and `offset2bag`), are contiguous.
# We really only need to enforce this for `_embedding_bag` (the forward) because
# the backward inputs are the same as forward ones.
# The above `embedding_bag` wrapper is created to achieve this, e.g.,
# applying indices = indices.contiguous().
# The backward functions apply a check that these input tensors are contiguous.


- func: _embedding_bag_forward_only(Tensor weight, Tensor indices, Tensor offsets, bool scale_grad_by_freq=False, int mode=0, bool sparse=False, Tensor? per_sample_weights=None, bool include_last_offset=False) -> (Tensor, Tensor, Tensor, Tensor)
  use_c10_dispatcher: full
  dispatch:
    CPU: _embedding_bag_forward_only_cpu
    CUDA: _embedding_bag_forward_only_cuda

- func: rowwise_prune(Tensor weight, Tensor mask, ScalarType compressed_indices_dtype) -> (Tensor, Tensor)
  use_c10_dispatcher: full

- func: embedding_bag(Tensor weight, Tensor indices, Tensor offsets, bool scale_grad_by_freq=False, int mode=0, bool sparse=False, Tensor? per_sample_weights=None, bool include_last_offset=False) -> (Tensor, Tensor, Tensor, Tensor)
  use_c10_dispatcher: full

- func: _embedding_bag(Tensor weight, Tensor indices, Tensor offsets, bool scale_grad_by_freq=False, int mode=0, bool sparse=False, Tensor? per_sample_weights=None, bool include_last_offset=False) -> (Tensor, Tensor, Tensor, Tensor)
  use_c10_dispatcher: full
  dispatch:
    CPU: _embedding_bag_cpu
    CUDA: _embedding_bag_cuda

- func: _embedding_bag_backward(Tensor grad, Tensor indices, Tensor offsets, Tensor offset2bag, Tensor bag_size, Tensor maximum_indices, int num_weights, bool scale_grad_by_freq, int mode, bool sparse, Tensor? per_sample_weights) -> Tensor
  use_c10_dispatcher: full

- func: _embedding_bag_sparse_backward(Tensor grad, Tensor indices, Tensor offsets, Tensor offset2bag, Tensor bag_size, int num_weights, bool scale_grad_by_freq, int mode, Tensor? per_sample_weights) -> Tensor
  use_c10_dispatcher: full

- func: _embedding_bag_dense_backward(Tensor grad, Tensor indices, Tensor offsets, Tensor offset2bag, Tensor bag_size, Tensor maximum_indices, int num_weights, bool scale_grad_by_freq, int mode, Tensor? per_sample_weights) -> Tensor
  use_c10_dispatcher: full
  dispatch:
    CPU: _embedding_bag_dense_backward_cpu
    CUDA: _embedding_bag_dense_backward_cuda

- func: _embedding_bag_per_sample_weights_backward(Tensor grad, Tensor weight, Tensor indices, Tensor offsets, Tensor offset2bag, int mode) -> Tensor
  use_c10_dispatcher: full
  dispatch:
    CPU: _embedding_bag_per_sample_weights_backward_cpu
    CUDA: _embedding_bag_per_sample_weights_backward_cuda

- func: empty_meta(int[] size, *, ScalarType? dtype=None, Layout? layout=None, Device? device=None, bool? pin_memory=None, MemoryFormat? memory_format=None) -> Tensor
  #use_c10_dispatcher: full

- func: empty.names(int[] size, *, Dimname[]? names, ScalarType? dtype=None, Layout? layout=None, Device? device=None, bool? pin_memory=None, MemoryFormat? memory_format=None) -> Tensor
  device_guard: False

- func: empty.memory_format(int[] size, *, ScalarType? dtype=None, Layout? layout=None, Device? device=None, bool? pin_memory=None, MemoryFormat? memory_format=None) -> Tensor
  #use_c10_dispatcher: full
  dispatch:
    CPU: empty_cpu
    CUDA: empty_cuda
    MkldnnCPU: empty_mkldnn
    SparseCPU, SparseCUDA: empty_sparse

- func: new_empty(Tensor self, int[] size, *, ScalarType? dtype=None, Layout? layout=None, Device? device=None, bool? pin_memory=None) -> Tensor
  #use_c10_dispatcher: full
  variants: method

- func: new_full(Tensor self, int[] size, Scalar fill_value, *, ScalarType? dtype=None, Layout? layout=None, Device? device=None, bool? pin_memory=None) -> Tensor
  use_c10_dispatcher: full
  variants: method

- func: new_zeros(Tensor self, int[] size, *, ScalarType? dtype=None, Layout? layout=None, Device? device=None, bool? pin_memory=None) -> Tensor
  use_c10_dispatcher: full
  variants: method

# other overrides are to provide a more helpful error message that dtype is required
- func: _empty_affine_quantized(int[] size, *, ScalarType? dtype=None, Layout? layout=None, Device? device=None, bool? pin_memory=None, float scale=1, int zero_point=0, MemoryFormat? memory_format=contiguous_format) -> Tensor
  use_c10_dispatcher: full
  dispatch:
    CPU: empty_affine_quantized_other_backends_stub
    QuantizedCPU, QuantizedCUDA: empty_affine_quantized

# it's a factory function receiving a tensor argument, thus overriding explicitly
# other overrides are to provide a more helpful error message that dtype is required
- func: _empty_per_channel_affine_quantized(int[] size, *, Tensor scales, Tensor zero_points, int axis, ScalarType? dtype=None, Layout? layout=None, Device? device=None, bool? pin_memory=None, MemoryFormat? memory_format=contiguous_format) -> Tensor
  use_c10_dispatcher: full
  category_override: factory
  dispatch:
    CPU: empty_per_channel_affine_quantized_other_backends_stub
    QuantizedCPU, QuantizedCUDA: empty_per_channel_affine_quantized

- func: resize_(Tensor(a!) self, int[] size, *, MemoryFormat? memory_format=None) -> Tensor(a!)
  use_c10_dispatcher: full
  variants: method
  device_guard: False
  dispatch:
    CPU: resize_
    CUDA: resize_cuda_
    QuantizedCPU: quantized_resize_cpu_

- func: empty_quantized(int[] size, Tensor qtensor) -> Tensor
  use_c10_dispatcher: full
  variants: function
  dispatch:
    QuantizedCPU, QuantizedCUDA: empty_quantized

- func: empty.out(int[] size, *, MemoryFormat? memory_format=None, Tensor(a!) out) -> Tensor(a!)
  device_guard: False

- func: empty_like(Tensor self, *, ScalarType? dtype=None, Layout? layout=None, Device? device=None, bool? pin_memory=None, MemoryFormat? memory_format=None) -> Tensor
  use_c10_dispatcher: full
  device_guard: False

- func: empty_strided(int[] size, int[] stride, *, ScalarType? dtype=None, Layout? layout=None, Device? device=None, bool? pin_memory=None) -> Tensor
  use_c10_dispatcher: full
  dispatch:
    CPU: empty_strided_cpu
    CUDA: empty_strided_cuda

- func: erf(Tensor self) -> Tensor
  use_c10_dispatcher: full
  variants: function, method

- func: erf_(Tensor(a!) self) -> Tensor(a!)
  use_c10_dispatcher: full
  variants: function, method

- func: erf.out(Tensor self, *, Tensor(a!) out) -> Tensor(a!)
  dispatch:
    CPU, CUDA: erf_out

- func: erfc(Tensor self) -> Tensor
  use_c10_dispatcher: full
  variants: function, method

- func: erfc_(Tensor(a!) self) -> Tensor(a!)
  use_c10_dispatcher: full
  variants: function, method

- func: erfc.out(Tensor self, *, Tensor(a!) out) -> Tensor(a!)
  dispatch:
    CPU, CUDA: erfc_out

- func: exp(Tensor self) -> Tensor
  use_c10_dispatcher: full
  variants: function, method

- func: exp_(Tensor(a!) self) -> Tensor(a!)
  use_c10_dispatcher: full
  variants: function, method

- func: exp.out(Tensor self, *, Tensor(a!) out) -> Tensor(a!)
  dispatch:
    CPU, CUDA: exp_out

- func: exp2(Tensor self) -> Tensor
  use_c10_dispatcher: full
  variants: function, method

- func: exp2_(Tensor(a!) self) -> Tensor(a!)
  use_c10_dispatcher: full
  variants: function, method

- func: exp2.out(Tensor self, *, Tensor(a!) out) -> Tensor(a!)
  dispatch:
    CPU, CUDA: exp2_out

- func: expm1(Tensor self) -> Tensor
  use_c10_dispatcher: full
  variants: function, method

- func: expm1_(Tensor(a!) self) -> Tensor(a!)
  use_c10_dispatcher: full
  variants: function, method

- func: expm1.out(Tensor self, *, Tensor(a!) out) -> Tensor(a!)
  dispatch:
    CPU, CUDA: expm1_out

- func: expand(Tensor(a) self, int[] size, *, bool implicit=False) -> Tensor(a)
  use_c10_dispatcher: full
  variants: method  # This is method-only to match the previous tensor API. In the future we could make this a function too.
  device_guard: False

- func: expand_as(Tensor(a) self, Tensor other) -> Tensor(a)
  use_c10_dispatcher: full
  variants: method  # This is method-only to match the previous tensor API. In the future we could make this a function too.
  device_guard: False

- func: eye(int n, *, ScalarType? dtype=None, Layout? layout=None, Device? device=None, bool? pin_memory=None) -> Tensor
  use_c10_dispatcher: full

- func: eye.m(int n, int m, *, ScalarType? dtype=None, Layout? layout=None, Device? device=None, bool? pin_memory=None) -> Tensor
  use_c10_dispatcher: full

- func: eye.out(int n, *, Tensor(a!) out) -> Tensor(a!)
  dispatch:
    CPU: eye_out_cpu
    CUDA: eye_out_cuda

- func: eye.m_out(int n, int m, *, Tensor(a!) out) -> Tensor(a!)
  dispatch:
    CPU: eye_out_cpu
    CUDA: eye_out_cuda

- func: flatten.using_ints(Tensor(a) self, int start_dim=0, int end_dim=-1) -> Tensor(a)
  use_c10_dispatcher: full
  variants: function, method

- func: flatten.named_out_dim(Tensor(a) self, int start_dim, int end_dim, Dimname out_dim) -> Tensor(a)
  variants: function, method

- func: flatten.using_names(Tensor(a) self, Dimname start_dim, Dimname end_dim, Dimname out_dim) -> Tensor(a)
  variants: function, method

- func: flatten.DimnameList(Tensor(a) self, Dimname[] dims, Dimname out_dim) -> Tensor(a)
  variants: function, method

- func: unflatten.int(Tensor(a) self, int dim, int[] sizes, Dimname[]? names=None) -> Tensor(a)
  variants: method

- func: unflatten.Dimname(Tensor(a) self, Dimname dim, int[] sizes, Dimname[] names) -> Tensor(a)
  variants: method

- func: fill_.Scalar(Tensor(a!) self, Scalar value) -> Tensor(a!)
  use_c10_dispatcher: full
  variants: function, method

- func: fill_.Tensor(Tensor(a!) self, Tensor value) -> Tensor(a!)
  use_c10_dispatcher: full
  variants: function, method

- func: floor(Tensor self) -> Tensor
  use_c10_dispatcher: full
  variants: function, method

- func: floor_(Tensor(a!) self) -> Tensor(a!)
  use_c10_dispatcher: full
  variants: function, method

- func: floor.out(Tensor self, *, Tensor(a!) out) -> Tensor(a!)
  dispatch:
    CPU, CUDA: floor_out

- func: floor_divide(Tensor self, Tensor other) -> Tensor
  use_c10_dispatcher: full
  variants: function, method
  dispatch:
    CPU, CUDA: floor_divide
    SparseCPU, SparseCUDA: floor_divide_sparse

- func: floor_divide_.Tensor(Tensor(a!) self, Tensor other) -> Tensor(a!)
  use_c10_dispatcher: full
  variants: method
  dispatch:
    CPU, CUDA: floor_divide_
    SparseCPU, SparseCUDA: floor_divide_sparse_

- func: floor_divide.out(Tensor self, Tensor other, *, Tensor(a!) out) -> Tensor(a!)
  dispatch:
    CPU, CUDA: floor_divide_out
    SparseCPU, SparseCUDA: floor_divide_out_sparse_zerodim

- func: floor_divide.Scalar(Tensor self, Scalar other) -> Tensor
  use_c10_dispatcher: full
  variants: function, method

- func: floor_divide_.Scalar(Tensor(a!) self, Scalar other) -> Tensor(a!)
  use_c10_dispatcher: full
  variants: method

- func: frac(Tensor self) -> Tensor
  use_c10_dispatcher: full
  variants: function, method

- func: frac_(Tensor(a!) self) -> Tensor(a!)
  use_c10_dispatcher: full
  variants: function, method

- func: frac.out(Tensor self, *, Tensor(a!) out) -> Tensor(a!)
  dispatch:
    CPU, CUDA: frac_out

- func: full.names(int[] size, Scalar fill_value, *, Dimname[]? names, ScalarType? dtype=None, Layout? layout=None, Device? device=None, bool? pin_memory=None) -> Tensor
  device_guard: False

- func: full(int[] size, Scalar fill_value, *, ScalarType? dtype=None, Layout? layout=None, Device? device=None, bool? pin_memory=None) -> Tensor
  use_c10_dispatcher: full

- func: full.out(int[] size, Scalar fill_value, *, Tensor(a!) out) -> Tensor(a!)

- func: full_like(Tensor self, Scalar fill_value, *, ScalarType? dtype=None, Layout? layout=None, Device? device=None, bool? pin_memory=None, MemoryFormat? memory_format=None) -> Tensor
  use_c10_dispatcher: full

- func: from_file(str filename, bool? shared=None, int? size=0, *, ScalarType? dtype=None, Layout? layout=None, Device? device=None, bool? pin_memory=None) -> Tensor
  use_c10_dispatcher: full
  dispatch:
    CPU: from_file

- func: gcd.out(Tensor self, Tensor other, *, Tensor(a!) out) -> Tensor(a!)
  dispatch:
    CPU, CUDA: gcd_out

- func: gcd(Tensor self, Tensor other) -> Tensor
  use_c10_dispatcher: full
  variants: function, method

- func: gcd_(Tensor(a!) self, Tensor other) -> Tensor(a!)
  use_c10_dispatcher: full
  variants: function, method

- func: lcm.out(Tensor self, Tensor other, *, Tensor(a!) out) -> Tensor(a!)
  dispatch:
    CPU, CUDA: lcm_out

- func: lcm(Tensor self, Tensor other) -> Tensor
  use_c10_dispatcher: full
  variants: function, method

- func: lcm_(Tensor(a!) self, Tensor other) -> Tensor(a!)
  use_c10_dispatcher: full
  variants: function, method

# NOTE [ grid_sampler Native Functions ]
# `grid_sampler` does all the shape checking and then dispatches to one of
# `cudnn_grid_sampler`, `grid_sampler_2d`, or `grid_sampler_3d`, each of which
# has the corresponding backward defined as native functions as well. Therefore,
# in these functions and their backwards, no more shape checking is done.
#
# There is also _grid_sampler_2d_backward_cpu_fallback which is an
# implementation detail of grid_sampler_2d and is only exposed here for testing
# purposes.
#
# Additionally, arguments `padding_mode` and `interpolation_mode` are cast to
# enums defined in `native/GridSampler.h`. `cudnn_grid_sampler` doesn't take in
# `interpolation_mode` because it only supports Bilinear interpolation mode.
# Nor does it take in `align_corners` because it only supports the mode
# `align_corners = True`.
- func: grid_sampler(Tensor input, Tensor grid, int interpolation_mode, int padding_mode, bool align_corners) -> Tensor
  use_c10_dispatcher: full

- func: grid_sampler_2d(Tensor input, Tensor grid, int interpolation_mode, int padding_mode, bool align_corners) -> Tensor
  use_c10_dispatcher: full
  dispatch:
    CPU: grid_sampler_2d_cpu
    CUDA: grid_sampler_2d_cuda

- func: grid_sampler_2d_backward(Tensor grad_output, Tensor input, Tensor grid, int interpolation_mode, int padding_mode, bool align_corners) -> (Tensor, Tensor)
  use_c10_dispatcher: full
  dispatch:
    CPU: grid_sampler_2d_backward_cpu
    CUDA: grid_sampler_2d_backward_cuda

# See NOTE [ grid_sample CPU fallback ]
- func: _grid_sampler_2d_cpu_fallback(Tensor input, Tensor grid, int interpolation_mode, int padding_mode, bool align_corners) -> Tensor
  use_c10_dispatcher: full

- func: _grid_sampler_2d_cpu_fallback_backward(Tensor grad_output, Tensor input, Tensor grid, int interpolation_mode, int padding_mode, bool align_corners) -> (Tensor, Tensor)
  use_c10_dispatcher: full

- func: grid_sampler_3d(Tensor input, Tensor grid, int interpolation_mode, int padding_mode, bool align_corners) -> Tensor
  use_c10_dispatcher: full
  dispatch:
    CPU: grid_sampler_3d_cpu
    CUDA: grid_sampler_3d_cuda

- func: grid_sampler_3d_backward(Tensor grad_output, Tensor input, Tensor grid, int interpolation_mode, int padding_mode, bool align_corners) -> (Tensor, Tensor)
  use_c10_dispatcher: full
  dispatch:
    CPU: grid_sampler_3d_backward_cpu
    CUDA: grid_sampler_3d_backward_cuda

- func: hann_window(int window_length, *, ScalarType? dtype=None, Layout? layout=None, Device? device=None, bool? pin_memory=None) -> Tensor
  use_c10_dispatcher: full

- func: hann_window.periodic(int window_length, bool periodic, *, ScalarType? dtype=None, Layout? layout=None, Device? device=None, bool? pin_memory=None) -> Tensor
  use_c10_dispatcher: full

- func: hamming_window(int window_length, *, ScalarType? dtype=None, Layout? layout=None, Device? device=None, bool? pin_memory=None) -> Tensor
  use_c10_dispatcher: full

- func: hamming_window.periodic(int window_length, bool periodic, *, ScalarType? dtype=None, Layout? layout=None, Device? device=None, bool? pin_memory=None) -> Tensor
  use_c10_dispatcher: full

- func: hamming_window.periodic_alpha(int window_length, bool periodic, float alpha, *, ScalarType? dtype=None, Layout? layout=None, Device? device=None, bool? pin_memory=None) -> Tensor
  use_c10_dispatcher: full

- func: hamming_window.periodic_alpha_beta(int window_length, bool periodic, float alpha, float beta, *, ScalarType? dtype=None, Layout? layout=None, Device? device=None, bool? pin_memory=None) -> Tensor
  use_c10_dispatcher: full

- func: kaiser_window(int window_length, *, ScalarType? dtype=None, Layout? layout=None, Device? device=None, bool? pin_memory=None) -> Tensor
  use_c10_dispatcher: full

- func: kaiser_window.periodic(int window_length, bool periodic, *, ScalarType? dtype=None, Layout? layout=None, Device? device=None, bool? pin_memory=None) -> Tensor
  use_c10_dispatcher: full

- func: kaiser_window.beta(int window_length, bool periodic, float beta, *, ScalarType? dtype=None, Layout? layout=None, Device? device=None, bool? pin_memory=None) -> Tensor
  use_c10_dispatcher: full

- func: hinge_embedding_loss(Tensor self, Tensor target, float margin=1.0, int reduction=Mean) -> Tensor
  use_c10_dispatcher: full

- func: group_norm(Tensor input, int num_groups, Tensor? weight=None, Tensor? bias=None, float eps=1e-05, bool cudnn_enabled=True) -> Tensor
  use_c10_dispatcher: full

- func: native_group_norm(Tensor input, Tensor? weight, Tensor? bias, int N, int C, int HxW, int group, float eps) -> (Tensor, Tensor, Tensor)
  use_c10_dispatcher: full
  dispatch:
    CPU, CUDA: native_group_norm

- func: native_group_norm_backward(Tensor grad_out, Tensor input, Tensor mean, Tensor rstd, Tensor? weight, int N, int C, int HxW, int group, bool[3] output_mask) -> (Tensor, Tensor, Tensor)
  use_c10_dispatcher: full
  dispatch:
    CPU, CUDA: native_group_norm_backward

- func: ifft(Tensor self, int signal_ndim, bool normalized=False) -> Tensor
  use_c10_dispatcher: full
  variants: function, method

- func: rfft(Tensor self, int signal_ndim, bool normalized=False, bool onesided=True) -> Tensor
  use_c10_dispatcher: full
  variants: function, method

- func: irfft(Tensor self, int signal_ndim, bool normalized=False, bool onesided=True, int[] signal_sizes=[]) -> Tensor
  use_c10_dispatcher: full
  variants: function, method

- func: _fft_with_size(Tensor self, int signal_ndim, bool complex_input, bool complex_output, bool inverse, int[] checked_signal_sizes, bool normalized, bool onesided, int[] output_sizes) -> Tensor
  use_c10_dispatcher: full
  variants: function

- func: _fft_with_size.norm_modes(Tensor self, int signal_ndim, bool complex_input, bool complex_output, bool inverse, int[] checked_signal_sizes, int normalization, bool onesided, int[] output_sizes) -> Tensor
  use_c10_dispatcher: full
  variants: function
  dispatch:
    CPU: _fft_mkl
    CUDA: _fft_cufft

- func: _cufft_get_plan_cache_size(int device_index) -> int
  use_c10_dispatcher: full

- func: _cufft_get_plan_cache_max_size(int device_index) -> int
  use_c10_dispatcher: full

- func: _cufft_set_plan_cache_max_size(int device_index, int max_size) -> ()
  use_c10_dispatcher: full

- func: _cufft_clear_plan_cache(int device_index) -> ()
  use_c10_dispatcher: full

- func: index.Tensor(Tensor self, Tensor?[] indices) -> Tensor
  variants: function, method
  # NB: This function is special-cased in tools/autograd/gen_variable_type.py
  # NB: The following functions are declared in aten/src/ATen/templates/TensorBody.h and defined in aten/src/ATen/TensorIndexing.cpp:
  # - Tensor Tensor::index(ArrayRef<TensorIndex> indices)
  # - Tensor Tensor::index(std::initializer_list<TensorIndex> indices)

- func: index_copy_(Tensor(a!) self, int dim, Tensor index, Tensor source) -> Tensor(a!)
  use_c10_dispatcher: full
  variants: method

- func: index_copy(Tensor self, int dim, Tensor index, Tensor source) -> Tensor
  use_c10_dispatcher: full
  variants: function, method

- func: index_copy_.dimname(Tensor(a!) self, Dimname dim, Tensor index, Tensor source) -> Tensor(a!)
  variants: method

- func: index_copy.dimname(Tensor self, Dimname dim, Tensor index, Tensor source) -> Tensor
  variants: function, method

- func: index_put_(Tensor(a!) self, Tensor?[] indices, Tensor values, bool accumulate=False) -> Tensor(a!)
  variants: function, method
  # NB: The following functions are declared in aten/src/ATen/templates/TensorBody.h and defined in aten/src/ATen/TensorIndexing.cpp:
  # - Tensor & Tensor::index_put_(ArrayRef<TensorIndex> indices, Tensor const & rhs)
  # - Tensor & Tensor::index_put_(ArrayRef<TensorIndex> indices, Scalar v)
  # - Tensor & Tensor::index_put_(std::initializer_list<TensorIndex> indices, Tensor const & rhs)
  # - Tensor & Tensor::index_put_(std::initializer_list<TensorIndex> indices, Scalar v)

- func: index_put(Tensor self, Tensor?[] indices, Tensor values, bool accumulate=False) -> Tensor
  variants: function, method

- func: _index_put_impl_(Tensor(a!) self, Tensor?[] indices, Tensor values, bool accumulate=False, bool unsafe=False) -> Tensor(a!)
  variants: function

- func: instance_norm(Tensor input, Tensor? weight, Tensor? bias, Tensor? running_mean, Tensor? running_var, bool use_input_stats, float momentum, float eps, bool cudnn_enabled) -> Tensor
  use_c10_dispatcher: full
  variants: function

- func: inverse(Tensor self) -> Tensor
  use_c10_dispatcher: full
  variants: function, method

- func: inverse.out(Tensor self, *, Tensor(a!) out) -> Tensor(a!)

- func: _inverse_helper(Tensor self) -> Tensor
  use_c10_dispatcher: full
  variants: function
  dispatch:
    CPU: _inverse_helper_cpu
    CUDA: _inverse_helper_cuda

- func: isclose(Tensor self, Tensor other, float rtol=1e-05, float atol=1e-08, bool equal_nan=False) -> Tensor
  use_c10_dispatcher: full
  variants: function, method

- func: isnan(Tensor self) -> Tensor
  use_c10_dispatcher: full
  variants: function, method
  device_guard: False
  dispatch:
    CPU, CUDA: isnan
    SparseCPU, SparseCUDA: isnan_sparse

- func: is_distributed(Tensor self) -> bool
  use_c10_dispatcher: full
  variants: function, method
  device_guard: False

- func: is_floating_point(Tensor self) -> bool
  use_c10_dispatcher: full
  variants: function, method
  device_guard: False

- func: is_complex(Tensor self) -> bool
  use_c10_dispatcher: full
  variants: function, method
  device_guard: False

- func: isreal(Tensor self) -> Tensor
  use_c10_dispatcher: full
  variants: function, method

- func: is_nonzero(Tensor self) -> bool
  use_c10_dispatcher: full
  variants: function, method
  device_guard: False

- func: is_same_size(Tensor self, Tensor other) -> bool
  use_c10_dispatcher: full
  variants: function, method
  device_guard: False

- func: is_signed(Tensor self) -> bool
  use_c10_dispatcher: full
  variants: function, method
  device_guard: False

- func: kl_div(Tensor self, Tensor target, int reduction=Mean, *, bool log_target=False) -> Tensor
  use_c10_dispatcher: full

- func: kl_div_backward(Tensor grad_output, Tensor self, Tensor target, int reduction=Mean, *, bool log_target=False) -> Tensor
  use_c10_dispatcher: full
  dispatch:
    CPU: kl_div_backward_cpu
    CUDA: kl_div_backward_cuda

- func: kthvalue(Tensor self, int k, int dim=-1, bool keepdim=False) -> (Tensor values, Tensor indices)
  use_c10_dispatcher: full
  variants: function, method

- func: kthvalue.values(Tensor self, int k, int dim=-1, bool keepdim=False, *, Tensor(a!) values, Tensor(b!) indices) -> (Tensor(a!) values, Tensor(b!) indices)
  dispatch:
    CPU: kthvalue_out_cpu
    CUDA: kthvalue_out_cuda

- func: kthvalue.dimname(Tensor self, int k, Dimname dim, bool keepdim=False) -> (Tensor values, Tensor indices)
  variants: function, method

- func: kthvalue.dimname_out(Tensor self, int k, Dimname dim, bool keepdim=False, *, Tensor(a!) values, Tensor(b!) indices) -> (Tensor(a!) values, Tensor(b!) indices)

- func: layer_norm(Tensor input, int[] normalized_shape, Tensor? weight=None, Tensor? bias=None, float eps=1e-05, bool cudnn_enable=True) -> Tensor
  use_c10_dispatcher: full

- func: native_layer_norm(Tensor input, Tensor? weight, Tensor? bias, int M, int N, float eps) -> (Tensor, Tensor, Tensor)
  use_c10_dispatcher: full
  dispatch:
    CPU: layer_norm_cpu
    CUDA: layer_norm_cuda

- func: native_layer_norm_backward(Tensor grad_out, Tensor input, Tensor mean, Tensor rstd, Tensor? weight, int M, int N, bool[3] output_mask) -> (Tensor, Tensor, Tensor)
  use_c10_dispatcher: full
  dispatch:
    CPU: layer_norm_backward_cpu
    CUDA: layer_norm_backward_cuda

- func: linear(Tensor input, Tensor weight, Tensor? bias=None) -> Tensor
  use_c10_dispatcher: full
  python_module: nn

- func: mkldnn_linear(Tensor input, Tensor weight, Tensor? bias=None) -> Tensor
  use_c10_dispatcher: full
  python_module: nn
  dispatch:
    MkldnnCPU: mkldnn_linear

- func: fbgemm_linear_int8_weight_fp32_activation(Tensor input, Tensor weight, Tensor packed, Tensor col_offsets, Scalar weight_scale, Scalar weight_zero_point, Tensor bias) -> Tensor
  use_c10_dispatcher: full

- func: fbgemm_linear_int8_weight(Tensor input, Tensor weight, Tensor packed, Tensor col_offsets, Scalar weight_scale, Scalar weight_zero_point, Tensor bias) -> Tensor
  use_c10_dispatcher: full

- func: fbgemm_linear_quantize_weight(Tensor input) -> (Tensor, Tensor, float, int)
  use_c10_dispatcher: full

- func: fbgemm_pack_gemm_matrix_fp16(Tensor input) -> Tensor
  use_c10_dispatcher: full

- func: fbgemm_linear_fp16_weight_fp32_activation(Tensor input, Tensor packed_weight, Tensor bias) -> Tensor
  use_c10_dispatcher: full

- func: fbgemm_linear_fp16_weight(Tensor input, Tensor packed_weight, Tensor bias) -> Tensor
  use_c10_dispatcher: full

- func: fbgemm_pack_quantized_matrix(Tensor input) -> Tensor
  use_c10_dispatcher: full

- func: fbgemm_pack_quantized_matrix.KN(Tensor input, int K, int N) -> Tensor
  use_c10_dispatcher: full

- func: linspace(Scalar start, Scalar end, int? steps=None, *, ScalarType? dtype=None, Layout? layout=None, Device? device=None, bool? pin_memory=None) -> Tensor
  use_c10_dispatcher: full

- func: linspace.out(Scalar start, Scalar end, int? steps=None, *, Tensor(a!) out) -> Tensor(a!)
  dispatch:
    CPU: linspace_cpu_out
    CUDA: linspace_cuda_out

- func: log(Tensor self) -> Tensor
  use_c10_dispatcher: full
  variants: function, method

- func: log_(Tensor(a!) self) -> Tensor(a!)
  use_c10_dispatcher: full
  variants: function, method

- func: log.out(Tensor self, *, Tensor(a!) out) -> Tensor(a!)
  dispatch:
    CPU, CUDA: log_out

- func: log10(Tensor self) -> Tensor
  use_c10_dispatcher: full
  variants: function, method

- func: log10_(Tensor(a!) self) -> Tensor(a!)
  use_c10_dispatcher: full
  variants: function, method

- func: log10.out(Tensor self, *, Tensor(a!) out) -> Tensor(a!)
  dispatch:
    CPU, CUDA: log10_out

- func: log1p(Tensor self) -> Tensor
  use_c10_dispatcher: full
  variants: function, method

- func: log1p_(Tensor(a!) self) -> Tensor(a!)
  use_c10_dispatcher: full
  variants: function, method
  dispatch:
    CPU, CUDA: log1p_
    SparseCPU, SparseCUDA: log1p_sparse_

- func: log1p.out(Tensor self, *, Tensor(a!) out) -> Tensor(a!)
  dispatch:
    CPU, CUDA: log1p_out
    SparseCPU, SparseCUDA: log1p_out_sparse

- func: log2(Tensor self) -> Tensor
  use_c10_dispatcher: full
  variants: function, method

- func: log2_(Tensor(a!) self) -> Tensor(a!)
  use_c10_dispatcher: full
  variants: function, method

- func: log2.out(Tensor self, *, Tensor(a!) out) -> Tensor(a!)
  dispatch:
    CPU, CUDA: log2_out

- func: logaddexp.out(Tensor self, Tensor other, *, Tensor(a!) out) -> Tensor(a!)
  dispatch:
    CPU, CUDA: logaddexp_out

- func: logaddexp(Tensor self, Tensor other) -> Tensor
  use_c10_dispatcher: full
  variants: method, function

- func: logaddexp2.out(Tensor self, Tensor other, *, Tensor(a!) out) -> Tensor(a!)
  dispatch:
    CPU, CUDA: logaddexp2_out

- func: logaddexp2(Tensor self, Tensor other) -> Tensor
  use_c10_dispatcher: full
  variants: method, function

- func: logdet(Tensor self) -> Tensor
  use_c10_dispatcher: full
  variants: function, method

- func: logspace(Scalar start, Scalar end, int? steps=None, float base=10.0, *, ScalarType? dtype=None, Layout? layout=None, Device? device=None, bool? pin_memory=None) -> Tensor
  use_c10_dispatcher: full

- func: logspace.out(Scalar start, Scalar end, int? steps=None, float base=10.0, *, Tensor(a!) out) -> Tensor(a!)
  dispatch:
    CPU: logspace_cpu_out
    CUDA: logspace_cuda_out

# log_softmax allows positional dtype, unlike most operators, because kwonly is BC-breaking when loading jit models.
- func: log_softmax.int(Tensor self, int dim, ScalarType? dtype=None) -> Tensor
  use_c10_dispatcher: full
  variants: function, method

- func: log_softmax.Dimname(Tensor self, Dimname dim, *, ScalarType? dtype=None) -> Tensor
  variants: function, method

- func: _log_softmax(Tensor self, int dim, bool half_to_float) -> Tensor
  use_c10_dispatcher: full
  dispatch:
    CPU: log_softmax_cpu
    CUDA: log_softmax_cuda

- func: _log_softmax_backward_data(Tensor grad_output, Tensor output, int dim, Tensor self) -> Tensor
  use_c10_dispatcher: full
  dispatch:
    CPU: log_softmax_backward_cpu
    CUDA: log_softmax_backward_cuda

- func: _logcumsumexp(Tensor self, int dim) -> Tensor
  use_c10_dispatcher: full
  dispatch:
    CPU: _logcumsumexp_cpu
    CUDA: _logcumsumexp_cuda

- func: _logcumsumexp.out(Tensor self, int dim, *, Tensor(a!) out) -> Tensor(a!)
  dispatch:
    CPU: _logcumsumexp_out_cpu
    CUDA: _logcumsumexp_out_cuda

- func: logcumsumexp(Tensor self, int dim) -> Tensor
  use_c10_dispatcher: full
  variants: function, method

- func: logcumsumexp.out(Tensor self, int dim, *, Tensor(a!) out) -> Tensor(a!)

- func: logcumsumexp.dimname(Tensor self, Dimname dim) -> Tensor
  variants: function, method

- func: logcumsumexp.dimname_out(Tensor self, Dimname dim, *, Tensor(a!) out) -> Tensor(a!)

- func: logsumexp(Tensor self, int[1] dim, bool keepdim=False) -> Tensor
  use_c10_dispatcher: full
  variants: function, method

- func: logsumexp.out(Tensor self, int[1] dim, bool keepdim=False, *, Tensor(a!) out) -> Tensor(a!)

- func: logsumexp.names(Tensor self, Dimname[1] dim, bool keepdim=False) -> Tensor
  variants: function, method

- func: logsumexp.names_out(Tensor self, Dimname[1] dim, bool keepdim=False, *, Tensor(a!) out) -> Tensor(a!)

- func: margin_ranking_loss(Tensor input1, Tensor input2, Tensor target, float margin=0.0, int reduction=Mean) -> Tensor
  use_c10_dispatcher: full

- func: matmul(Tensor self, Tensor other) -> Tensor
  use_c10_dispatcher: full
  variants: function, method

- func: matmul.out(Tensor self, Tensor other, *, Tensor(a!) out) -> Tensor(a!)

- func: matrix_rank.tol(Tensor self, float tol, bool symmetric=False) -> Tensor
  use_c10_dispatcher: full

- func: matrix_rank(Tensor self, bool symmetric=False) -> Tensor
  use_c10_dispatcher: full

- func: matrix_power(Tensor self, int n) -> Tensor
  use_c10_dispatcher: full
  variants: function, method

- func: matrix_exp(Tensor self) -> Tensor
  use_c10_dispatcher: full
  variants: function, method

- func: matrix_exp_backward(Tensor self, Tensor grad) -> Tensor
  use_c10_dispatcher: full

- func: _aminmax(Tensor self) -> (Tensor, Tensor)
  use_c10_dispatcher: full
  variants: function
  dispatch:
    CPU, CUDA: _aminmax_all

- func: _aminmax.dim(Tensor self, int dim, bool keepdim=False) -> (Tensor, Tensor)
  use_c10_dispatcher: full
  variants: function
  dispatch:
    CPU, CUDA: _aminmax

- func: _compute_linear_combination(Tensor input, Tensor coefficients) -> Tensor
  dispatch:
    CPU, CUDA: _compute_linear_combination

- func: _compute_linear_combination.out(Tensor input, Tensor coefficients, *, Tensor(a!) out) -> Tensor(a!)
  dispatch:
    CPU, CUDA: _compute_linear_combination_out

- func: max.dim(Tensor self, int dim, bool keepdim=False) -> (Tensor values, Tensor indices)
  use_c10_dispatcher: full
  variants: function, method

- func: max.dim_max(Tensor self, int dim, bool keepdim=False, *, Tensor(a!) max, Tensor(b!) max_values) -> (Tensor(a!) values, Tensor(b!) indices)

- func: max.names_dim(Tensor self, Dimname dim, bool keepdim=False) -> (Tensor values, Tensor indices)
  variants: function, method

- func: max.names_dim_max(Tensor self, Dimname dim, bool keepdim=False, *, Tensor(a!) max, Tensor(b!) max_values) -> (Tensor(a!) values, Tensor(b!) indices)

- func: value_selecting_reduction_backward(Tensor grad, int dim, Tensor indices, int[] sizes, bool keepdim) -> Tensor
  use_c10_dispatcher: full
  variants: function
  device_guard: False

- func: amax(Tensor self, int[1] dim=[], bool keepdim=False) -> Tensor
  use_c10_dispatcher: full
  variants: function, method

- func: amax.out(Tensor self, int[1] dim=[], bool keepdim=False, *, Tensor(a!) out) -> Tensor(a!)

# Return: (Tensor output, Tensor indices)
- func: max_pool1d_with_indices(Tensor self, int[1] kernel_size, int[1] stride=[], int[1] padding=0, int[1] dilation=1, bool ceil_mode=False) -> (Tensor, Tensor)
  use_c10_dispatcher: full

- func: max_pool1d(Tensor self, int[1] kernel_size, int[1] stride=[], int[1] padding=0, int[1] dilation=1, bool ceil_mode=False) -> Tensor
  use_c10_dispatcher: full

- func: max_pool2d(Tensor self, int[2] kernel_size, int[2] stride=[], int[2] padding=0, int[2] dilation=1, bool ceil_mode=False) -> Tensor
  use_c10_dispatcher: full

- func: mkldnn_max_pool2d(Tensor self, int[2] kernel_size, int[2] stride=[], int[2] padding=0, int[2] dilation=1, bool ceil_mode=False) -> Tensor
  use_c10_dispatcher: full
  dispatch:
    MkldnnCPU: mkldnn_max_pool2d

- func: mkldnn_max_pool3d(Tensor self, int[3] kernel_size, int[3] stride=[], int[3] padding=0, int[3] dilation=1, bool ceil_mode=False) -> Tensor
  use_c10_dispatcher: full
  dispatch:
    MkldnnCPU: mkldnn_max_pool3d

- func: quantized_max_pool2d(Tensor self, int[2] kernel_size, int[2] stride=[], int[2] padding=0, int[2] dilation=1, bool ceil_mode=False) -> Tensor
  use_c10_dispatcher: full
  dispatch:
    QuantizedCPU: quantized_max_pool2d

- func: max_pool3d(Tensor self, int[3] kernel_size, int[3] stride=[], int[3] padding=0, int[3] dilation=1, bool ceil_mode=False) -> Tensor
  use_c10_dispatcher: full

# The CPU and GPU dispatch variants are named weirdly here because otherwise there
# are namespacing issues in C++
- func: mean(Tensor self, *, ScalarType? dtype=None) -> Tensor
  use_c10_dispatcher: full
  variants: function, method
  dispatch:
    CPU, CUDA: mean_cpu_gpu
    QuantizedCPU: mean_quantized_cpu

- func: mean.dim(Tensor self, int[1] dim, bool keepdim=False, *, ScalarType? dtype=None) -> Tensor
  use_c10_dispatcher: full
  variants: function, method
  dispatch:
    CPU, CUDA: mean_cpu_gpu
    QuantizedCPU: mean_quantized_cpu

- func: mean.out(Tensor self, int[1] dim, bool keepdim=False, *, ScalarType? dtype=None, Tensor(a!) out) -> Tensor(a!)
  dispatch:
    CPU, CUDA: mean_out_cpu_gpu
    QuantizedCPU: mean_out_quantized_cpu

- func: mean.names_dim(Tensor self, Dimname[1] dim, bool keepdim=False, *, ScalarType? dtype=None) -> Tensor
  variants: function, method

- func: mean.names_out(Tensor self, Dimname[1] dim, bool keepdim=False, *, ScalarType? dtype=None, Tensor(a!) out) -> Tensor(a!)

- func: median.dim(Tensor self, int dim, bool keepdim=False) -> (Tensor values, Tensor indices)
  use_c10_dispatcher: full
  variants: function, method

- func: median.dim_values(Tensor self, int dim, bool keepdim=False, *, Tensor(a!) values, Tensor(b!) indices) -> (Tensor(a!) values, Tensor(b!) indices)

- func: median.names_dim(Tensor self, Dimname dim, bool keepdim=False) -> (Tensor values, Tensor indices)
  variants: function, method

- func: median.names_dim_values(Tensor self, Dimname dim, bool keepdim=False, *, Tensor(a!) values, Tensor(b!) indices) -> (Tensor(a!) values, Tensor(b!) indices)

- func: min.dim(Tensor self, int dim, bool keepdim=False) -> (Tensor values, Tensor indices)
  use_c10_dispatcher: full
  variants: function, method

- func: min.dim_min(Tensor self, int dim, bool keepdim=False, *, Tensor(a!) min, Tensor(b!) min_indices) -> (Tensor(a!) values, Tensor(b!) indices)

- func: min.names_dim(Tensor self, Dimname dim, bool keepdim=False) -> (Tensor values, Tensor indices)
  variants: function, method

- func: min.names_dim_min(Tensor self, Dimname dim, bool keepdim=False, *, Tensor(a!) min, Tensor(b!) min_indices) -> (Tensor(a!) values, Tensor(b!) indices)

- func: amin(Tensor self, int[1] dim=[], bool keepdim=False) -> Tensor
  use_c10_dispatcher: full
  variants: function, method

- func: amin.out(Tensor self, int[1] dim=[], bool keepdim=False, *, Tensor(a!) out) -> Tensor(a!)

- func: mkldnn_convolution(Tensor self, Tensor weight, Tensor? bias, int[] padding, int[] stride, int[] dilation, int groups) -> Tensor
  use_c10_dispatcher: full

- func: mkldnn_convolution_backward_input(int[] self_size, Tensor grad_output, Tensor weight, int[] padding, int[] stride, int[] dilation, int groups, bool bias_defined) -> Tensor
  use_c10_dispatcher: full

- func: mkldnn_convolution_backward_weights(int[] weight_size, Tensor grad_output, Tensor self, int[] padding, int[] stride, int[] dilation, int groups, bool bias_defined) -> (Tensor, Tensor)
  use_c10_dispatcher: full

- func: mkldnn_convolution_backward(Tensor self, Tensor grad_output, Tensor weight, int[] padding, int[] stride, int[] dilation, int groups, bool[3] output_mask) -> (Tensor, Tensor, Tensor)
  use_c10_dispatcher: full

- func: miopen_batch_norm(Tensor input, Tensor weight, Tensor? bias, Tensor? running_mean, Tensor? running_var, bool training, float exponential_average_factor, float epsilon) -> (Tensor, Tensor, Tensor)
  use_c10_dispatcher: full
  dispatch:
    CUDA: miopen_batch_norm

- func: miopen_batch_norm_backward(Tensor input, Tensor grad_output, Tensor weight, Tensor? running_mean, Tensor? running_var, Tensor? save_mean, Tensor? save_var, float epsilon) -> (Tensor, Tensor, Tensor)
  use_c10_dispatcher: full
  dispatch:
    CUDA: miopen_batch_norm_backward

- func: miopen_convolution(Tensor self, Tensor weight, Tensor? bias, int[] padding, int[] stride, int[] dilation, int groups, bool benchmark, bool deterministic) -> Tensor
  use_c10_dispatcher: full
  dispatch:
    CUDA: miopen_convolution

- func: miopen_convolution_backward_input(int[] self_size, Tensor grad_output, Tensor weight, int[] padding, int[] stride, int[] dilation, int groups, bool benchmark, bool deterministic) -> Tensor
  use_c10_dispatcher: full
  dispatch:
    CUDA: miopen_convolution_backward_input

- func: miopen_convolution_backward(Tensor self, Tensor grad_output, Tensor weight, int[] padding, int[] stride, int[] dilation, int groups, bool benchmark, bool deterministic, bool[3] output_mask) -> (Tensor, Tensor, Tensor)
  use_c10_dispatcher: full
  dispatch:
    CUDA: miopen_convolution_backward

- func: miopen_convolution_backward_bias(Tensor grad_output) -> Tensor
  use_c10_dispatcher: full
  dispatch:
    CUDA: miopen_convolution_backward_bias

- func: miopen_convolution_backward_weight(int[] weight_size, Tensor grad_output, Tensor self, int[] padding, int[] stride, int[] dilation, int groups, bool benchmark, bool deterministic) -> Tensor
  use_c10_dispatcher: full
  dispatch:
    CUDA: miopen_convolution_backward_weight

- func: miopen_convolution_transpose(Tensor self, Tensor weight, Tensor? bias, int[] padding, int[] output_padding, int[] stride, int[] dilation, int groups, bool benchmark, bool deterministic) -> Tensor
  use_c10_dispatcher: full
  dispatch:
    CUDA: miopen_convolution_transpose

# NB: output_padding not strictly needed here, but it's helpful for the float
# backwards
- func: miopen_convolution_transpose_backward(Tensor self, Tensor grad_output, Tensor weight, int[] padding, int[] output_padding, int[] stride, int[] dilation, int groups, bool benchmark, bool deterministic, bool[3] output_mask) -> (Tensor, Tensor, Tensor)
  use_c10_dispatcher: full
  dispatch:
    CUDA: miopen_convolution_transpose_backward

- func: miopen_convolution_transpose_backward_input(Tensor grad_output, Tensor weight, int[] padding, int[] stride, int[] dilation, int groups, bool benchmark, bool deterministic) -> Tensor
  use_c10_dispatcher: full
  dispatch:
    CUDA: miopen_convolution_transpose_backward_input

- func: miopen_convolution_transpose_backward_weight(int[] weight_size, Tensor grad_output, Tensor self, int[] padding, int[] stride, int[] dilation, int groups, bool benchmark, bool deterministic) -> Tensor
  use_c10_dispatcher: full
  dispatch:
    CUDA: miopen_convolution_transpose_backward_weight

- func: miopen_depthwise_convolution(Tensor self, Tensor weight, Tensor? bias, int[] padding, int[] stride, int[] dilation, int groups, bool benchmark, bool deterministic) -> Tensor
  use_c10_dispatcher: full
  dispatch:
    CUDA: miopen_depthwise_convolution

- func: miopen_depthwise_convolution_backward_input(int[] self_size, Tensor grad_output, Tensor weight, int[] padding, int[] stride, int[] dilation, int groups, bool benchmark, bool deterministic) -> Tensor
  use_c10_dispatcher: full
  dispatch:
    CUDA: miopen_depthwise_convolution_backward_input

- func: miopen_depthwise_convolution_backward(Tensor self, Tensor grad_output, Tensor weight, int[] padding, int[] stride, int[] dilation, int groups, bool benchmark, bool deterministic, bool[3] output_mask) -> (Tensor, Tensor, Tensor)
  use_c10_dispatcher: full
  dispatch:
    CUDA: miopen_depthwise_convolution_backward

- func: miopen_depthwise_convolution_backward_weight(int[] weight_size, Tensor grad_output, Tensor self, int[] padding, int[] stride, int[] dilation, int groups, bool benchmark, bool deterministic) -> Tensor
  use_c10_dispatcher: full
  dispatch:
    CUDA: miopen_depthwise_convolution_backward_weight

- func: miopen_rnn(Tensor input, Tensor[] weight, int weight_stride0, Tensor hx, Tensor? cx, int mode, int hidden_size, int num_layers, bool batch_first, float dropout, bool train, bool bidirectional, int[] batch_sizes, Tensor? dropout_state) -> (Tensor, Tensor, Tensor, Tensor, Tensor)
  use_c10_dispatcher: full
  dispatch:
    CUDA: miopen_rnn

- func: miopen_rnn_backward(Tensor input, Tensor[] weight, int weight_stride0, Tensor weight_buf, Tensor hx, Tensor? cx, Tensor output, Tensor? grad_output, Tensor? grad_hy, Tensor? grad_cy, int mode, int hidden_size, int num_layers, bool batch_first, float dropout, bool train, bool bidirectional, int[] batch_sizes, Tensor? dropout_state, Tensor reserve, bool[4] output_mask) -> (Tensor, Tensor, Tensor, Tensor[])
  use_c10_dispatcher: full
  dispatch:
    CUDA: miopen_rnn_backward

- func: mm(Tensor self, Tensor mat2) -> Tensor
  use_c10_dispatcher: full
  variants: function, method
  dispatch:
    CPU: mm_cpu
    CUDA: mm_cuda
    SparseCPU, SparseCUDA: _sparse_mm

- func: mm.out(Tensor self, Tensor mat2, *, Tensor(a!) out) -> Tensor(a!)
  dispatch:
    CPU: mm_cpu_out
    CUDA: mm_out_cuda
    SparseCPU, SparseCUDA: _sparse_mm_out

- func: _sparse_mm(Tensor sparse, Tensor dense) -> Tensor
  use_c10_dispatcher: full

- func: mode(Tensor self, int dim=-1, bool keepdim=False) -> (Tensor values, Tensor indices)
  use_c10_dispatcher: full
  variants: function, method

- func: mode.values(Tensor self, int dim=-1, bool keepdim=False, *, Tensor(a!) values, Tensor(b!) indices) -> (Tensor(a!) values, Tensor(b!) indices)

- func: mode.dimname(Tensor self, Dimname dim, bool keepdim=False) -> (Tensor values, Tensor indices)
  variants: function, method

- func: mode.dimname_out(Tensor self, Dimname dim, bool keepdim=False, *, Tensor(a!) values, Tensor(b!) indices) -> (Tensor(a!) values, Tensor(b!) indices)

- func: mul.Tensor(Tensor self, Tensor other) -> Tensor
  use_c10_dispatcher: full
  variants: function, method
  dispatch:
    CPU, CUDA: mul
    SparseCPU, SparseCUDA: mul_sparse
    MkldnnCPU: mkldnn_mul

- func: mul_.Tensor(Tensor(a!) self, Tensor other) -> Tensor(a!)
  use_c10_dispatcher: full
  variants: method
  dispatch:
    CPU, CUDA: mul_
    SparseCPU, SparseCUDA: mul_sparse_
    MkldnnCPU: mkldnn_mul_

- func: mul.out(Tensor self, Tensor other, *, Tensor(a!) out) -> Tensor(a!)
  dispatch:
    CPU, CUDA: mul_out
    SparseCPU: mul_out_sparse_cpu
    SparseCUDA: mul_out_sparse_cuda
    MkldnnCPU: mkldnn_mul_out

  # For C++ only, until we have conversion from C++ numbers to Tensor
- func: mul.Scalar(Tensor self, Scalar other) -> Tensor
  use_c10_dispatcher: full
  variants: function, method

- func: mul_.Scalar(Tensor(a!) self, Scalar other) -> Tensor(a!)
  use_c10_dispatcher: full
  variants: method

# multiply, alias for mul
- func: multiply.Tensor(Tensor self, Tensor other) -> Tensor
  use_c10_dispatcher: full
  variants: function, method

- func: multiply_.Tensor(Tensor(a!) self, Tensor other) -> Tensor(a!)
  use_c10_dispatcher: full
  variants: method

- func: multiply.out(Tensor self, Tensor other, *, Tensor(a!) out) -> Tensor(a!)

- func: multiply.Scalar(Tensor self, Scalar other) -> Tensor
  use_c10_dispatcher: full
  variants: function, method

- func: multiply_.Scalar(Tensor(a!) self, Scalar other) -> Tensor(a!)
  use_c10_dispatcher: full
  variants: method

- func: mv(Tensor self, Tensor vec) -> Tensor
  use_c10_dispatcher: full
  variants: function, method
  dispatch:
    CPU, CUDA: mv
    SparseCPU, SparseCUDA: mv_sparse

- func: mv.out(Tensor self, Tensor vec, *, Tensor(a!) out) -> Tensor(a!)

- func: mvlgamma(Tensor self, int p) -> Tensor
  use_c10_dispatcher: full
  variants: function, method

- func: mvlgamma_(Tensor(a!) self, int p) -> Tensor(a!)
  use_c10_dispatcher: full
  variants: method

- func: narrow_copy(Tensor self, int dim, int start, int length) -> Tensor
  use_c10_dispatcher: full
  variants: method
  dispatch:
    CPU, CUDA: narrow_copy_dense
    SparseCPU, SparseCUDA: narrow_copy_sparse

- func: narrow(Tensor(a) self, int dim, int start, int length) -> Tensor(a)
  use_c10_dispatcher: full
  variants: function, method
  device_guard: False

- func: narrow.Tensor(Tensor(a) self, int dim, Tensor start, int length) -> Tensor(a)
  use_c10_dispatcher: full
  variants: function, method
  device_guard: False

- func: native_batch_norm(Tensor input, Tensor? weight, Tensor? bias, Tensor? running_mean, Tensor? running_var, bool training, float momentum, float eps) -> (Tensor, Tensor, Tensor)
  use_c10_dispatcher: full
  dispatch:
    CPU: batch_norm_cpu
    CUDA: batch_norm_cuda
    MkldnnCPU: mkldnn_batch_norm

- func: native_batch_norm.out(Tensor input, Tensor? weight, Tensor? bias, Tensor? running_mean, Tensor? running_var, bool training, float momentum, float eps, *, Tensor(a!) out, Tensor(b!) save_mean, Tensor(c!) save_invstd) -> (Tensor(a!), Tensor(b!), Tensor(c!))
  dispatch:
    CUDA: batch_norm_cuda_out

- func: batch_norm_stats(Tensor input, float eps) -> (Tensor, Tensor)
  use_c10_dispatcher: full
  dispatch:
    CUDA: batch_norm_stats_cuda

- func: batch_norm_elemt(Tensor input, Tensor? weight, Tensor? bias, Tensor mean, Tensor invstd, float eps) -> Tensor
  use_c10_dispatcher: full
  dispatch:
    CUDA: batch_norm_elemt_cuda

- func: batch_norm_elemt.out(Tensor input, Tensor? weight, Tensor? bias, Tensor mean, Tensor invstd, float eps, *, Tensor(a!) out) -> Tensor(a!)
  dispatch:
    CUDA: batch_norm_elemt_cuda_out

# for backward compatibility
- func: batch_norm_gather_stats(Tensor input, Tensor mean, Tensor invstd, Tensor? running_mean, Tensor? running_var, float momentum, float eps, int count) -> (Tensor, Tensor)
  use_c10_dispatcher: full
  dispatch:
    CUDA: batch_norm_gather_stats_cuda

- func: batch_norm_gather_stats_with_counts(Tensor input, Tensor mean, Tensor invstd, Tensor? running_mean, Tensor? running_var, float momentum, float eps, Tensor counts) -> (Tensor, Tensor)
  use_c10_dispatcher: full
  dispatch:
    CUDA: batch_norm_gather_stats_with_counts_cuda

- func: native_batch_norm_backward(Tensor grad_out, Tensor input, Tensor? weight, Tensor? running_mean, Tensor? running_var, Tensor? save_mean, Tensor? save_invstd, bool train, float eps, bool[3] output_mask) -> (Tensor, Tensor, Tensor)
  use_c10_dispatcher: full
  dispatch:
    CPU: batch_norm_backward_cpu
    CUDA: batch_norm_backward_cuda

- func: batch_norm_backward_reduce(Tensor grad_out, Tensor input, Tensor mean, Tensor invstd, Tensor? weight, bool input_g, bool weight_g, bool bias_g) -> (Tensor, Tensor, Tensor, Tensor)
  use_c10_dispatcher: full
  dispatch:
    CUDA: batch_norm_backward_reduce_cuda

- func: batch_norm_backward_elemt(Tensor grad_out, Tensor input, Tensor mean, Tensor invstd, Tensor? weight, Tensor mean_dy, Tensor mean_dy_xmu) -> Tensor
  use_c10_dispatcher: full
  dispatch:
    CUDA: batch_norm_backward_elemt_cuda

- func: batch_norm_update_stats(Tensor input, Tensor? running_mean, Tensor? running_var, float momentum) -> (Tensor, Tensor)
  use_c10_dispatcher: full
  dispatch:
    CPU: batch_norm_update_stats_cpu
    CUDA: batch_norm_update_stats_cuda

- func: is_vulkan_available() -> bool
  use_c10_dispatcher: full

- func: _nnpack_available() -> bool
  use_c10_dispatcher: full

- func: _nnpack_spatial_convolution(Tensor input, Tensor weight, Tensor? bias, int[2] padding, int[2] stride=1) -> Tensor
  use_c10_dispatcher: full
  variants: function

- func: _nnpack_spatial_convolution_backward(Tensor input, Tensor grad_output, Tensor weight, int[2] padding, bool[3] output_mask) -> (Tensor, Tensor, Tensor)
  use_c10_dispatcher: full
  variants: function

- func: _nnpack_spatial_convolution_backward_input(Tensor input, Tensor grad_output, Tensor weight, int[2] padding) -> Tensor
  use_c10_dispatcher: full
  variants: function

- func: _nnpack_spatial_convolution_backward_weight(Tensor input, int[] weightsize, Tensor grad_output, int[2] padding) -> Tensor
  use_c10_dispatcher: full
  variants: function

- func: ones.names(int[] size, *, Dimname[]? names, ScalarType? dtype=None, Layout? layout=None, Device? device=None, bool? pin_memory=None) -> Tensor
  device_guard: False

- func: ones(int[] size, *, ScalarType? dtype=None, Layout? layout=None, Device? device=None, bool? pin_memory=None) -> Tensor
  use_c10_dispatcher: full

- func: ones.out(int[] size, *, Tensor(a!) out) -> Tensor(a!)

- func: ones_like(Tensor self, *, ScalarType? dtype=None, Layout? layout=None, Device? device=None, bool? pin_memory=None, MemoryFormat? memory_format=None) -> Tensor
  use_c10_dispatcher: full

- func: pairwise_distance(Tensor x1, Tensor x2, float p=2, float eps=1e-06, bool keepdim=False) -> Tensor
  use_c10_dispatcher: full

- func: cdist(Tensor x1, Tensor x2, float p=2, int? compute_mode=None) -> Tensor
  use_c10_dispatcher: full

- func: _euclidean_dist(Tensor x1, Tensor x2) -> Tensor
  use_c10_dispatcher: full

- func: _cdist_forward(Tensor x1, Tensor x2, float p, int? compute_mode) -> Tensor
  use_c10_dispatcher: full

- func: _cdist_backward(Tensor grad, Tensor x1, Tensor x2, float p, Tensor cdist) -> Tensor
  use_c10_dispatcher: full

- func: pdist(Tensor self, float p=2) -> Tensor
  use_c10_dispatcher: full

- func: _pdist_forward(Tensor self, float p=2) -> Tensor
  use_c10_dispatcher: full

- func: _pdist_backward(Tensor grad, Tensor self, float p, Tensor pdist) -> Tensor
  use_c10_dispatcher: full

- func: cosine_similarity(Tensor x1, Tensor x2, int dim=1, float eps=1e-08) -> Tensor
  use_c10_dispatcher: full
  variants: function

- func: permute(Tensor(a) self, int[] dims) -> Tensor(a)
  use_c10_dispatcher: full
  variants: method  # This is method-only to match the previous tensor API. In the future we could make this a function too.

- func: movedim.intlist(Tensor(a) self, int[] source, int[] destination) -> Tensor(a)
  use_c10_dispatcher: full
  variants: function, method

- func: movedim.int(Tensor(a) self, int source, int destination) -> Tensor(a)
  use_c10_dispatcher: full
  variants: function, method

# Only exposed from C++ -- in Python,
# we expose it as an attribute `T`, not a function.
#
# I'd like to name this "T" in C++ too, but
# calling a native function "T" causes undefined
# behavior on Windows, for reasons I don't understand
# (maybe related to capital letter collation somehow...)
- func: numpy_T(Tensor(a) self) -> Tensor(a)
  use_c10_dispatcher: full
  variants: method

- func: pixel_shuffle(Tensor self, int upscale_factor) -> Tensor
  use_c10_dispatcher: full

- func: channel_shuffle(Tensor self, int groups) -> Tensor
  use_c10_dispatcher: full
  dispatch:
    CPU: channel_shuffle
    QuantizedCPU: channel_shuffle_quantized_cpu

- func: is_pinned(Tensor self) -> bool
  use_c10_dispatcher: full
  variants: method

- func: pin_memory(Tensor(a) self) -> Tensor(a)
  use_c10_dispatcher: full
  variants: method

- func: pinverse(Tensor self, float rcond=1e-15) -> Tensor
  use_c10_dispatcher: full
  variants: function, method

- func: poisson_nll_loss(Tensor input, Tensor target, bool log_input, bool full, float eps, int reduction) -> Tensor
  use_c10_dispatcher: full
  variants: function

- func: rad2deg(Tensor self) -> Tensor
  use_c10_dispatcher: full
  variants: function, method

- func: rad2deg_(Tensor(a!) self) -> Tensor(a!)
  use_c10_dispatcher: full
  variants: function, method

- func: rad2deg.out(Tensor self, *, Tensor(a!) out) -> Tensor(a!)

- func: deg2rad(Tensor self) -> Tensor
  use_c10_dispatcher: full
  variants: function, method

- func: deg2rad_(Tensor(a!) self) -> Tensor(a!)
  use_c10_dispatcher: full
  variants: function, method

- func: deg2rad.out(Tensor self, *, Tensor(a!) out) -> Tensor(a!)

- func: scalar_tensor(Scalar s, *, ScalarType? dtype=None, Layout? layout=None, Device? device=None, bool? pin_memory=None) -> Tensor
  use_c10_dispatcher: full

- func: rand.names(int[] size, *, Dimname[]? names, ScalarType? dtype=None, Layout? layout=None, Device? device=None, bool? pin_memory=None) -> Tensor
  device_guard: False

- func: rand.generator_with_names(int[] size, *, Generator? generator, Dimname[]? names, ScalarType? dtype=None, Layout? layout=None, Device? device=None, bool? pin_memory=None) -> Tensor
  device_guard: False

- func: rand(int[] size, *, ScalarType? dtype=None, Layout? layout=None, Device? device=None, bool? pin_memory=None) -> Tensor
  use_c10_dispatcher: full

- func: rand.generator(int[] size, *, Generator? generator, ScalarType? dtype=None, Layout? layout=None, Device? device=None, bool? pin_memory=None) -> Tensor

- func: rand.out(int[] size, *, Tensor(a!) out) -> Tensor(a!)

- func: rand.generator_out(int[] size, *, Generator? generator, Tensor(a!) out) -> Tensor(a!)

- func: rand_like(Tensor self, *, ScalarType? dtype=None, Layout? layout=None, Device? device=None, bool? pin_memory=None, MemoryFormat? memory_format=None) -> Tensor
  use_c10_dispatcher: full

- func: randint(int high, int[] size, *, ScalarType? dtype=None, Layout? layout=None, Device? device=None, bool? pin_memory=None) -> Tensor
  use_c10_dispatcher: full

- func: randint.generator(int high, int[] size, *, Generator? generator, ScalarType? dtype=None, Layout? layout=None, Device? device=None, bool? pin_memory=None) -> Tensor

- func: randint.low(int low, int high, int[] size, *, ScalarType? dtype=None, Layout? layout=None, Device? device=None, bool? pin_memory=None) -> Tensor
  use_c10_dispatcher: full

- func: randint.low_generator(int low, int high, int[] size, *, Generator? generator, ScalarType? dtype=None, Layout? layout=None, Device? device=None, bool? pin_memory=None) -> Tensor

- func: randint.out(int high, int[] size, *, Tensor(a!) out) -> Tensor(a!)

- func: randint.generator_out(int high, int[] size, *, Generator? generator, Tensor(a!) out) -> Tensor(a!)

- func: randint.low_out(int low, int high, int[] size, *, Tensor(a!) out) -> Tensor(a!)

- func: randint.low_generator_out(int low, int high, int[] size, *, Generator? generator, Tensor(a!) out) -> Tensor(a!)

- func: randint_like(Tensor self, int high, *, ScalarType? dtype=None, Layout? layout=None, Device? device=None, bool? pin_memory=None, MemoryFormat? memory_format=None) -> Tensor
  use_c10_dispatcher: full

- func: randint_like.low_dtype(Tensor self, int low, int high, *, ScalarType? dtype=None, Layout? layout=None, Device? device=None, bool? pin_memory=None, MemoryFormat? memory_format=None) -> Tensor
  use_c10_dispatcher: full

- func: randn(int[] size, *, ScalarType? dtype=None, Layout? layout=None, Device? device=None, bool? pin_memory=None) -> Tensor
  use_c10_dispatcher: full

- func: randn.generator(int[] size, *, Generator? generator, ScalarType? dtype=None, Layout? layout=None, Device? device=None, bool? pin_memory=None) -> Tensor

- func: randn.names(int[] size, *, Dimname[]? names, ScalarType? dtype=None, Layout? layout=None, Device? device=None, bool? pin_memory=None) -> Tensor
  device_guard: False

- func: randn.generator_with_names(int[] size, *, Generator? generator, Dimname[]? names, ScalarType? dtype=None, Layout? layout=None, Device? device=None, bool? pin_memory=None) -> Tensor
  device_guard: False

- func: randn.out(int[] size, *, Tensor(a!) out) -> Tensor(a!)

- func: randn.generator_out(int[] size, *, Generator? generator, Tensor(a!) out) -> Tensor(a!)

- func: randn_like(Tensor self, *, ScalarType? dtype=None, Layout? layout=None, Device? device=None, bool? pin_memory=None, MemoryFormat? memory_format=None) -> Tensor
  use_c10_dispatcher: full

- func: randperm(int n, *, ScalarType? dtype=None, Layout? layout=None, Device? device=None, bool? pin_memory=None) -> Tensor
  use_c10_dispatcher: full

- func: randperm.generator(int n, *, Generator? generator, ScalarType? dtype=None, Layout? layout=None, Device? device=None, bool? pin_memory=None) -> Tensor

- func: randperm.out(int n, *, Tensor(a!) out) -> Tensor(a!)

- func: randperm.generator_out(int n, *, Generator? generator, Tensor(a!) out) -> Tensor(a!)
  dispatch:
    CPU: randperm_out_cpu
    CUDA: randperm_out_cuda

- func: range.step(Scalar start, Scalar end, Scalar step=1, *, ScalarType? dtype=None, Layout? layout=None, Device? device=None, bool? pin_memory=None) -> Tensor
  use_c10_dispatcher: full

- func: range(Scalar start, Scalar end, *, ScalarType? dtype=None, Layout? layout=None, Device? device=None, bool? pin_memory=None) -> Tensor
  use_c10_dispatcher: full

- func: range.out(Scalar start, Scalar end, Scalar step=1, *, Tensor(a!) out) -> Tensor(a!)
  dispatch:
    CPU: range_cpu_out
    CUDA: range_cuda_out

- func: reciprocal(Tensor self) -> Tensor
  use_c10_dispatcher: full
  variants: function, method

- func: reciprocal_(Tensor(a!) self) -> Tensor(a!)
  use_c10_dispatcher: full
  variants: function, method

- func: reciprocal.out(Tensor self, *, Tensor(a!) out) -> Tensor(a!)
  dispatch:
    CPU, CUDA: reciprocal_out

- func: neg(Tensor self) -> Tensor
  use_c10_dispatcher: full
  variants: function, method

- func: neg_(Tensor(a!) self) -> Tensor(a!)
  use_c10_dispatcher: full
  variants: function, method
  dispatch:
    CPU, CUDA: neg_
    SparseCPU, SparseCUDA: neg_sparse_

- func: neg.out(Tensor self, *, Tensor(a!) out) -> Tensor(a!)
  dispatch:
    CPU, CUDA: neg_out
<<<<<<< HEAD
=======
    SparseCPU, SparseCUDA: neg_out_sparse
>>>>>>> ff926b47

# Alias for neg
- func: negative(Tensor self) -> Tensor
  use_c10_dispatcher: full
  variants: function, method

- func: negative_(Tensor(a!) self) -> Tensor(a!)
  use_c10_dispatcher: full
  variants: function, method

- func: negative.out(Tensor self, *, Tensor(a!) out) -> Tensor(a!)
  dispatch:
    CPU, CUDA: negative_out

- func: repeat(Tensor self, int[] repeats) -> Tensor
  use_c10_dispatcher: full
  variants: method  # This is method-only to match the previous tensor API. In the future we could make this a function too.

- func: repeat_interleave.Tensor(Tensor repeats) -> Tensor
  use_c10_dispatcher: full
  variants: function
  dispatch:
    CPU: repeat_interleave_cpu
    CUDA: repeat_interleave_cuda

- func: repeat_interleave.self_Tensor(Tensor self, Tensor repeats, int? dim=None) -> Tensor
  use_c10_dispatcher: full
  variants: function, method

- func: repeat_interleave.self_int(Tensor self, int repeats, int? dim=None) -> Tensor
  use_c10_dispatcher: full
  variants: function, method

- func: reshape(Tensor(a) self, int[] shape) -> Tensor(a)
  use_c10_dispatcher: full
  variants: function, method
  device_guard: False

- func: _mkldnn_reshape(Tensor self, int[] shape) -> Tensor
  use_c10_dispatcher: full
  device_guard: False
  dispatch:
    MkldnnCPU: mkldnn_reshape

- func: reshape_as(Tensor(a) self, Tensor other) -> Tensor(a)
  use_c10_dispatcher: full
  variants: method
  device_guard: False

- func: round(Tensor self) -> Tensor
  use_c10_dispatcher: full
  variants: function, method

- func: round_(Tensor(a!) self) -> Tensor(a!)
  use_c10_dispatcher: full
  variants: function, method

- func: round.out(Tensor self, *, Tensor(a!) out) -> Tensor(a!)
  dispatch:
    CPU: round_out
    CUDA: round_out

- func: rrelu(Tensor self, Scalar lower=0.125, Scalar upper=0.3333333333333333, bool training=False, Generator? generator=None) -> Tensor

- func: rrelu_(Tensor(a!) self, Scalar lower=0.125, Scalar upper=0.3333333333333333, bool training=False, Generator? generator=None) -> Tensor(a!)

- func: relu(Tensor self) -> Tensor
  use_c10_dispatcher: full
  variants: function, method
  dispatch:
    CPU, CUDA: relu
    MkldnnCPU: mkldnn_relu
    QuantizedCPU: relu_quantized_cpu

- func: relu_(Tensor(a!) self) -> Tensor(a!)
  use_c10_dispatcher: full
  variants: function, method
  dispatch:
    CPU, CUDA: relu_
    MkldnnCPU: mkldnn_relu_
    QuantizedCPU: relu_quantized_cpu_

- func: prelu(Tensor self, Tensor weight) -> Tensor
  use_c10_dispatcher: full
  variants: function, method
  dispatch:
    CPU: prelu_cpu
    CUDA: prelu_cuda

- func: prelu_backward(Tensor grad_output, Tensor self, Tensor weight) -> (Tensor, Tensor)
  use_c10_dispatcher: full
  variants: function, method
  dispatch:
    CPU: prelu_backward_cpu
    CUDA: prelu_backward_cuda

- func: gelu(Tensor self) -> Tensor
  use_c10_dispatcher: full
  python_module: nn
  dispatch:
    CPU: gelu_cpu
    CUDA: gelu_cuda

- func: gelu_backward(Tensor grad, Tensor self) -> Tensor
  use_c10_dispatcher: full
  python_module: nn
  dispatch:
    CPU: gelu_backward_cpu
    CUDA: gelu_backward_cuda

- func: infinitely_differentiable_gelu_backward(Tensor grad, Tensor self) -> Tensor
  use_c10_dispatcher: full
  variants: function
  python_module: nn
  device_guard: False

- func: hardshrink(Tensor self, Scalar lambd=0.5) -> Tensor
  use_c10_dispatcher: full
  variants: function, method

- func: hardshrink_backward(Tensor grad_out, Tensor self, Scalar lambd) -> Tensor
  use_c10_dispatcher: full
  variants: function, method

- func: rsqrt(Tensor self) -> Tensor
  use_c10_dispatcher: full
  variants: function, method

- func: rsqrt_(Tensor(a!) self) -> Tensor(a!)
  use_c10_dispatcher: full
  variants: function, method

- func: rsqrt.out(Tensor self, *, Tensor(a!) out) -> Tensor(a!)
  dispatch:
    CPU, CUDA: rsqrt_out

- func: select.Dimname(Tensor(a) self, Dimname dim, int index) -> Tensor(a)
  variants: function, method
  device_guard: False

- func: select.int(Tensor(a) self, int dim, int index) -> Tensor(a)
  use_c10_dispatcher: full
  variants: function, method
  device_guard: False

- func: select_backward(Tensor grad, int[] input_sizes, int dim, int index) -> Tensor
  use_c10_dispatcher: full
  variants: function
  device_guard: False

- func: selu(Tensor self) -> Tensor
  use_c10_dispatcher: full

- func: selu_(Tensor(a!) self) -> Tensor(a!)
  use_c10_dispatcher: full

- func: celu(Tensor self, Scalar alpha=1.0) -> Tensor
  use_c10_dispatcher: full

- func: celu_(Tensor(a!) self, Scalar alpha=1.0) -> Tensor(a!)
  use_c10_dispatcher: full

- func: silu(Tensor self) -> Tensor
  use_c10_dispatcher: full
  python_module: nn

- func: silu_(Tensor(a!) self) -> Tensor(a!)
  use_c10_dispatcher: full
  python_module: nn

- func: silu.out(Tensor self, *, Tensor(a!) out) -> Tensor(a!)
  python_module: nn
  dispatch:
    CPU, CUDA: silu_out

- func: silu_backward(Tensor grad_output, Tensor self) -> Tensor
  use_c10_dispatcher: full
  python_module: nn

- func: sigmoid(Tensor self) -> Tensor
  use_c10_dispatcher: full
  variants: function, method
  dispatch:
    CPU, CUDA: sigmoid
    QuantizedCPU: sigmoid_quantized_cpu
    MkldnnCPU: mkldnn_sigmoid

- func: sigmoid_(Tensor(a!) self) -> Tensor(a!)
  use_c10_dispatcher: full
  variants: function, method
  dispatch:
    CPU, CUDA: sigmoid_
    MkldnnCPU: mkldnn_sigmoid_

- func: sigmoid.out(Tensor self, *, Tensor(a!) out) -> Tensor(a!)
  dispatch:
    CPU, CUDA: sigmoid_out

- func: logit(Tensor self, float? eps=None) -> Tensor
  use_c10_dispatcher: full
  variants: function, method
  dispatch:
    CPU, CUDA: logit

- func: logit_(Tensor(a!) self, float? eps=None) -> Tensor(a!)
  use_c10_dispatcher: full
  variants: function, method
  dispatch:
    CPU, CUDA: logit_

- func: logit.out(Tensor self, float? eps=None, *, Tensor(a!) out) -> Tensor(a!)
  dispatch:
    CPU, CUDA: logit_out

- func: sin(Tensor self) -> Tensor
  use_c10_dispatcher: full
  variants: function, method

- func: sin_(Tensor(a!) self) -> Tensor(a!)
  use_c10_dispatcher: full
  variants: function, method

- func: sin.out(Tensor self, *, Tensor(a!) out) -> Tensor(a!)
  dispatch:
    CPU, CUDA: sin_out

- func: sinh(Tensor self) -> Tensor
  use_c10_dispatcher: full
  variants: function, method

- func: sinh_(Tensor(a!) self) -> Tensor(a!)
  use_c10_dispatcher: full
  variants: function, method

- func: sinh.out(Tensor self, *, Tensor(a!) out) -> Tensor(a!)
  dispatch:
    CPU, CUDA: sinh_out

# Returns a copy of this `Variable` that is detached from its autograd graph.
# This method is OK to call if the `Variable` is a view.
#
# NOTE: Previously, if we change the tensor metadata (e.g. sizes / strides /
# storage / storage_offset) of a tensor created from `detach()`, those metadata
# in the original tensor will also be updated. However, the new behavior is that
# those metadata changes to the detached tensor will not update the original tensor
# anymore, and in the `detach()` function we need to set `allow_tensor_metadata_change_`
# to false to make such changes explicitly illegal, in order to prevent users from
# changing metadata of the detached tensor and expecting the original tensor to also
# be updated.
- func: detach(Tensor(a) self) -> Tensor(a)
  use_c10_dispatcher: full
  variants: function, method

# Like `detach()`, but modifies this `Variable` in-place. This method may
# only be called on non-view `Variable`s. You can use `is_view()` to check
# this. If this `Variable` is a view, throws an `std::runtime_error()`.
- func: detach_(Tensor(a!) self) -> Tensor(a!)
  use_c10_dispatcher: full
  variants: function, method

- func: size.int(Tensor self, int dim) -> int
  use_c10_dispatcher: full
  variants: function, method
  device_guard: False

- func: size.Dimname(Tensor self, Dimname dim) -> int
  variants: function, method
  device_guard: False

- func: slice.Tensor(Tensor(a) self, int dim=0, int start=0, int end=9223372036854775807, int step=1) -> Tensor(a)
  use_c10_dispatcher: full
  variants: function, method
  device_guard: False

- func: slice_backward(Tensor grad, int[] input_sizes, int dim, int start, int end, int step) -> Tensor
  use_c10_dispatcher: full
  variants: function
  device_guard: False

- func: slogdet(Tensor self) -> (Tensor sign, Tensor logabsdet)
  use_c10_dispatcher: full
  variants: function, method

- func: smm(Tensor self, Tensor mat2) -> Tensor
  use_c10_dispatcher: full
  variants: function, method

# softmax allows positional dtype, unlike most operators, because kwonly is BC-breaking when loading jit models.
- func: softmax.int(Tensor self, int dim, ScalarType? dtype=None) -> Tensor
  use_c10_dispatcher: full
  variants: function, method

- func: softmax.Dimname(Tensor self, Dimname dim, *, ScalarType? dtype=None) -> Tensor
  variants: function, method

- func: _softmax(Tensor self, int dim, bool half_to_float) -> Tensor
  use_c10_dispatcher: full
  dispatch:
    CPU: softmax_cpu
    CUDA: softmax_cuda
    MkldnnCPU: mkldnn_softmax

- func: _softmax_backward_data(Tensor grad_output, Tensor output, int dim, Tensor self) -> Tensor
  use_c10_dispatcher: full
  dispatch:
    CPU: softmax_backward_cpu
    CUDA: softmax_backward_cuda

- func: unsafe_split.Tensor(Tensor self, int split_size, int dim=0) -> Tensor[]
  use_c10_dispatcher: full
  variants: function, method
  device_guard: False

- func: split.Tensor(Tensor(a) self, int split_size, int dim=0) -> Tensor(a)[]
  use_c10_dispatcher: full
  variants: function, method
  device_guard: False

- func: unsafe_split_with_sizes(Tensor self, int[] split_sizes, int dim=0) -> Tensor[]
  use_c10_dispatcher: full
  variants: function, method
  device_guard: False

- func: split_with_sizes(Tensor(a) self, int[] split_sizes, int dim=0) -> Tensor(a)[]
  use_c10_dispatcher: full
  variants: function, method
  device_guard: False

- func: squeeze(Tensor(a) self) -> Tensor(a)
  use_c10_dispatcher: full
  variants: function, method
  device_guard: False

- func: squeeze.dim(Tensor(a) self, int dim) -> Tensor(a)
  use_c10_dispatcher: full
  variants: function, method
  device_guard: False

- func: squeeze.dimname(Tensor(a) self, Dimname dim) -> Tensor(a)
  variants: function, method
  device_guard: False

- func: squeeze_(Tensor(a!) self) -> Tensor(a!)
  use_c10_dispatcher: full
  variants: method
  device_guard: False

- func: squeeze_.dim(Tensor(a!) self, int dim) -> Tensor(a!)
  use_c10_dispatcher: full
  variants: method
  device_guard: False

- func: squeeze_.dimname(Tensor(a!) self, Dimname dim) -> Tensor(a!)
  variants: method
  device_guard: False

- func: sspaddmm(Tensor self, Tensor mat1, Tensor mat2, *, Scalar beta=1, Scalar alpha=1) -> Tensor
  use_c10_dispatcher: full
  variants: function, method

- func: sspaddmm.out(Tensor self, Tensor mat1, Tensor mat2, *, Scalar beta=1, Scalar alpha=1, Tensor(a!) out) -> Tensor(a!)
  dispatch:
    CPU: _sspaddmm_out_only_sparse
    CUDA: _sspaddmm_out_only_sparse_cuda
    SparseCPU: _sspaddmm_out_cpu
    SparseCUDA: _sspaddmm_out_cuda

- func: stack(Tensor[] tensors, int dim=0) -> Tensor
  use_c10_dispatcher: full

- func: stack.out(Tensor[] tensors, int dim=0, *, Tensor(a!) out) -> Tensor(a!)

- func: hstack(Tensor[] tensors) -> Tensor
  use_c10_dispatcher: full

- func: hstack.out(Tensor[] tensors, *, Tensor(a!) out) -> Tensor(a!)

- func: vstack(Tensor[] tensors) -> Tensor
  use_c10_dispatcher: full

- func: vstack.out(Tensor[] tensors, *, Tensor(a!) out) -> Tensor(a!)

- func: dstack(Tensor[] tensors) -> Tensor
  use_c10_dispatcher: full

- func: dstack.out(Tensor[] tensors, *, Tensor(a!) out) -> Tensor(a!)

# The signature is designed to be consistent with librosa except that it is
# missing the `pad_mode` and `center` arguments, which are taken care of at
# `torch.functional.py`. They shall be moved here once we have mapping between
# Python strings and C++ Enum in codegen.
- func: stft(Tensor self, int n_fft, int? hop_length=None, int? win_length=None, Tensor? window=None, bool normalized=False, bool? onesided=None, bool? return_complex=None) -> Tensor
  use_c10_dispatcher: full
  variants: function, method

- func: istft(Tensor self, int n_fft, int? hop_length=None, int? win_length=None, Tensor? window=None, bool center=True, bool normalized=False, bool? onesided=None, int? length=None, bool return_complex=False) -> Tensor
  use_c10_dispatcher: full
  variants: function, method

- func: stride.int(Tensor self, int dim) -> int
  use_c10_dispatcher: full
  variants: function, method
  device_guard: False

- func: stride.Dimname(Tensor self, Dimname dim) -> int
  variants: function, method
  device_guard: False

- func: sum(Tensor self, *, ScalarType? dtype=None) -> Tensor
  use_c10_dispatcher: full
  variants: function, method

- func: sum.dim_IntList(Tensor self, int[1] dim, bool keepdim=False, *, ScalarType? dtype=None) -> Tensor
  use_c10_dispatcher: full
  variants: function, method

- func: sum.dim_DimnameList(Tensor self, Dimname[1] dim, bool keepdim=False, *, ScalarType? dtype=None) -> Tensor
  variants: function, method

- func: sum.IntList_out(Tensor self, int[1] dim, bool keepdim=False, *, ScalarType? dtype=None, Tensor(a!) out) -> Tensor(a!)

- func: sum.DimnameList_out(Tensor self, Dimname[1] dim, bool keepdim=False, *, ScalarType? dtype=None, Tensor(a!) out) -> Tensor(a!)

- func: nansum(Tensor self, *, ScalarType? dtype=None) -> Tensor
  use_c10_dispatcher: full
  variants: function, method

- func: nansum.dim_IntList(Tensor self, int[1] dim, bool keepdim=False, *, ScalarType? dtype=None) -> Tensor
  use_c10_dispatcher: full
  variants: function, method

- func: nansum.IntList_out(Tensor self, int[1] dim, bool keepdim=False, *, ScalarType? dtype=None, Tensor(a!) out) -> Tensor(a!)

- func: sum_to_size(Tensor self, int[] size) -> Tensor
  use_c10_dispatcher: full
  variants: method
  device_guard: False

- func: sqrt(Tensor self) -> Tensor
  use_c10_dispatcher: full
  variants: function, method

- func: sqrt_(Tensor(a!) self) -> Tensor(a!)
  use_c10_dispatcher: full
  variants: function, method

- func: sqrt.out(Tensor self, *, Tensor(a!) out) -> Tensor(a!)
  dispatch:
    CPU, CUDA: sqrt_out

- func: square(Tensor self) -> Tensor
  use_c10_dispatcher: full
  variants: function, method

- func: square_(Tensor(a!) self) -> Tensor(a!)
  use_c10_dispatcher: full
  variants: function, method

- func: std(Tensor self, bool unbiased=True) -> Tensor
  use_c10_dispatcher: full
  variants: function, method

- func: std.dim(Tensor self, int[1] dim, bool unbiased=True, bool keepdim=False) -> Tensor
  use_c10_dispatcher: full
  variants: function, method

- func: std_mean(Tensor self, bool unbiased=True) -> (Tensor, Tensor)
  use_c10_dispatcher: full
  variants: function

- func: std_mean.dim(Tensor self, int[1] dim, bool unbiased=True, bool keepdim=False) -> (Tensor, Tensor)
  use_c10_dispatcher: full
  variants: function

- func: std_mean.names_dim(Tensor self, Dimname[1] dim, bool unbiased=True, bool keepdim=False) -> (Tensor, Tensor)
  variants: function

- func: std.out(Tensor self, int[1] dim, bool unbiased=True, bool keepdim=False, *, Tensor(a!) out) -> Tensor(a!)

- func: std.names_dim(Tensor self, Dimname[1] dim, bool unbiased=True, bool keepdim=False) -> Tensor
  variants: function, method

- func: std.names_out(Tensor self, Dimname[1] dim, bool unbiased=True, bool keepdim=False, *, Tensor(a!) out) -> Tensor(a!)

- func: prod(Tensor self, *, ScalarType? dtype=None) -> Tensor
  use_c10_dispatcher: full
  variants: function, method

- func: prod.dim_int(Tensor self, int dim, bool keepdim=False, *, ScalarType? dtype=None) -> Tensor
  use_c10_dispatcher: full
  variants: function, method

- func: prod.int_out(Tensor self, int dim, bool keepdim=False, *, ScalarType? dtype=None, Tensor(a!) out) -> Tensor(a!)

- func: prod.dim_Dimname(Tensor self, Dimname dim, bool keepdim=False, *, ScalarType? dtype=None) -> Tensor
  variants: function, method

- func: prod.Dimname_out(Tensor self, Dimname dim, bool keepdim=False, *, ScalarType? dtype=None, Tensor(a!) out) -> Tensor(a!)

- func: t(Tensor(a) self) -> Tensor(a)
  use_c10_dispatcher: full
  device_guard: False
  variants: function, method

- func: t_(Tensor(a!) self) -> Tensor(a!)
  use_c10_dispatcher: full
  device_guard: False
  variants: method

- func: tan(Tensor self) -> Tensor
  use_c10_dispatcher: full
  variants: function, method

- func: tan_(Tensor(a!) self) -> Tensor(a!)
  use_c10_dispatcher: full
  variants: function, method

- func: tan.out(Tensor self, *, Tensor(a!) out) -> Tensor(a!)
  dispatch:
    CPU, CUDA: tan_out

- func: tanh(Tensor self) -> Tensor
  use_c10_dispatcher: full
  variants: function, method
  dispatch:
    CPU, CUDA: tanh
    QuantizedCPU: tanh_quantized_cpu

- func: tanh_(Tensor(a!) self) -> Tensor(a!)
  use_c10_dispatcher: full
  variants: function, method

- func: tanh.out(Tensor self, *, Tensor(a!) out) -> Tensor(a!)
  dispatch:
    CPU, CUDA: tanh_out

- func: tensordot(Tensor self, Tensor other, int[] dims_self, int[] dims_other) -> Tensor
  use_c10_dispatcher: full
  variants: function

# TODO: namespace threshold in 'nn'
- func: threshold(Tensor self, Scalar threshold, Scalar value) -> Tensor
  use_c10_dispatcher: full
  variants: function
  dispatch:
    CPU: threshold
    CUDA: threshold_cuda
    QuantizedCPU: threshold_quantized_cpu

- func: threshold_(Tensor(a!) self, Scalar threshold, Scalar value) -> Tensor(a!)
  use_c10_dispatcher: full
  variants: function
  dispatch:
    CPU: threshold_
    CUDA: threshold__cuda

- func: threshold.out(Tensor self, Scalar threshold, Scalar value, *, Tensor(a!) out) -> Tensor(a!)
  dispatch:
    CPU: threshold_out
    CUDA: threshold_out_cuda

- func: threshold_backward(Tensor grad_output, Tensor self, Scalar threshold) -> Tensor
  use_c10_dispatcher: full
  variants: function
  dispatch:
    CPU: threshold_backward
    CUDA: threshold_backward_cuda

- func: transpose.int(Tensor(a) self, int dim0, int dim1) -> Tensor(a)
  use_c10_dispatcher: full
  variants: function, method
  device_guard: False

- func: transpose.Dimname(Tensor(a) self, Dimname dim0, Dimname dim1) -> Tensor(a)
  variants: function, method
  device_guard: False

- func: _mkldnn_transpose(Tensor self, int dim0, int dim1) -> Tensor
  use_c10_dispatcher: full
  device_guard: False
  dispatch:
    MkldnnCPU: mkldnn_transpose

- func: transpose_(Tensor(a!) self, int dim0, int dim1) -> Tensor(a!)
  use_c10_dispatcher: full
  variants: method
  device_guard: False

- func: _mkldnn_transpose_(Tensor(a!) self, int dim0, int dim1) -> Tensor(a!)
  use_c10_dispatcher: full
  device_guard: False
  dispatch:
    MkldnnCPU: mkldnn_transpose_

- func: one_hot(Tensor self, int num_classes=-1) -> Tensor
  use_c10_dispatcher: full
  python_module: nn
  variants: function

- func: flip(Tensor self, int[] dims) -> Tensor
  use_c10_dispatcher: full
  variants: function, method
  dispatch:
    CPU: flip_cpu
    CUDA: flip_cuda

- func: fliplr(Tensor self) -> Tensor
  use_c10_dispatcher: full
  variants: function, method

- func: flipud(Tensor self) -> Tensor
  use_c10_dispatcher: full
  variants: function, method

- func: roll(Tensor self, int[1] shifts, int[1] dims=[]) -> Tensor
  use_c10_dispatcher: full
  variants: function, method
  dispatch:
    CPU: roll_cpu
    CUDA: roll_cuda

# default int[] value [0,1] should not add space after comma, since codegen parser uses ', ' to split args

- func: rot90(Tensor self, int k=1, int[] dims=[0,1]) -> Tensor
  use_c10_dispatcher: full
  variants: function, method

- func: trapz.x(Tensor y, Tensor x, *, int dim=-1) -> Tensor
  use_c10_dispatcher: full

- func: trapz.dx(Tensor y, *, float dx=1, int dim=-1) -> Tensor
  use_c10_dispatcher: full

- func: _trilinear(Tensor i1, Tensor i2, Tensor i3, int[] expand1, int[] expand2, int[] expand3, int[] sumdim, int unroll_dim=1) -> Tensor
  use_c10_dispatcher: full

- func: triplet_margin_loss(Tensor anchor, Tensor positive, Tensor negative, float margin=1.0, float p=2, float eps=1e-06, bool swap=False, int reduction=Mean) -> Tensor
  use_c10_dispatcher: full

- func: trunc(Tensor self) -> Tensor
  use_c10_dispatcher: full
  variants: function, method

- func: trunc_(Tensor(a!) self) -> Tensor(a!)
  use_c10_dispatcher: full
  variants: function, method

- func: trunc.out(Tensor self, *, Tensor(a!) out) -> Tensor(a!)

# Alias for trunc
- func: fix(Tensor self) -> Tensor
  use_c10_dispatcher: full
  variants: function, method

- func: fix_(Tensor(a!) self) -> Tensor(a!)
  use_c10_dispatcher: full
  variants: function, method

- func: fix.out(Tensor self, *, Tensor(a!) out) -> Tensor(a!)

- func: type_as(Tensor self, Tensor other) -> Tensor
  use_c10_dispatcher: full
  variants: method

- func: _has_compatible_shallow_copy_type(Tensor self, Tensor from) -> bool
  use_c10_dispatcher: full
  variants: function

- func: _unique(Tensor self, bool sorted=True, bool return_inverse=False) -> (Tensor, Tensor)
  use_c10_dispatcher: full
  variants: function
  dispatch:
    CPU: _unique_cpu
    CUDA: _unique_cuda

- func: unique_dim(Tensor self, int dim, bool sorted=True, bool return_inverse=False, bool return_counts=False) -> (Tensor, Tensor, Tensor)
  use_c10_dispatcher: full
  variants: function
  dispatch:
    CPU: unique_dim_cpu
    CUDA: unique_dim_cuda

- func: unique_consecutive(Tensor self, bool return_inverse=False, bool return_counts=False, int? dim=None) -> (Tensor, Tensor, Tensor)
  use_c10_dispatcher: full
  variants: function
  dispatch:
    CPU: unique_consecutive_cpu
    CUDA: unique_consecutive_cuda

- func: unique_dim_consecutive(Tensor self, int dim, bool return_inverse=False, bool return_counts=False) -> (Tensor, Tensor, Tensor)
  use_c10_dispatcher: full
  variants: function
  dispatch:
    CPU: unique_dim_consecutive_cpu
    CUDA: unique_dim_consecutive_cuda

# _unique and _unique_dim are fragile and modifying them easily cause internal break
# the below operator is a temporary hack for adding return_counts support
# Please don't rely on these two operators, they will be removed soon

- func: _unique2(Tensor self, bool sorted=True, bool return_inverse=False, bool return_counts=False) -> (Tensor, Tensor, Tensor)
  use_c10_dispatcher: full
  variants: function
  dispatch:
    CPU: _unique2_cpu
    CUDA: _unique2_cuda

- func: _unsafe_view(Tensor self, int[] size) -> Tensor
  use_c10_dispatcher: full

- func: unsqueeze(Tensor(a) self, int dim) -> Tensor(a)
  use_c10_dispatcher: full
  variants: function, method
  device_guard: False

- func: unsqueeze_(Tensor(a!) self, int dim) -> Tensor(a!)
  use_c10_dispatcher: full
  variants: method
  device_guard: False

- func: vander(Tensor x, int? N=None, bool increasing=False) -> Tensor
  use_c10_dispatcher: full

- func: var(Tensor self, bool unbiased=True) -> Tensor
  use_c10_dispatcher: full
  variants: function, method

- func: var.dim(Tensor self, int[1] dim, bool unbiased=True, bool keepdim=False) -> Tensor
  use_c10_dispatcher: full
  variants: function, method

- func: var.out(Tensor self, int[1] dim, bool unbiased=True, bool keepdim=False, *, Tensor(a!) out) -> Tensor(a!)

- func: var.names_dim(Tensor self, Dimname[1] dim, bool unbiased=True, bool keepdim=False) -> Tensor
  variants: function, method

- func: var.names_out(Tensor self, Dimname[1] dim, bool unbiased=True, bool keepdim=False, *, Tensor(a!) out) -> Tensor(a!)

- func: var_mean(Tensor self, bool unbiased=True) -> (Tensor, Tensor)
  use_c10_dispatcher: full
  variants: function

- func: var_mean.dim(Tensor self, int[1] dim, bool unbiased=True, bool keepdim=False) -> (Tensor, Tensor)
  use_c10_dispatcher: full
  variants: function

- func: var_mean.names_dim(Tensor self, Dimname[1] dim, bool unbiased=True, bool keepdim=False) -> (Tensor, Tensor)
  variants: function

- func: view_as(Tensor(a) self, Tensor other) -> Tensor(a)
  use_c10_dispatcher: full
  variants: method
  device_guard: False

# we define both of these because 'where' does the broadcast and '_s_where' doesn't;
# this allows us to implicitly calculate the broadcast derivative, while only dealing with the
# _s_where derivative.
- func: where.self(Tensor condition, Tensor self, Tensor other) -> Tensor
  use_c10_dispatcher: full
  variants: function, method

- func: where.ScalarSelf(Tensor condition, Scalar self, Tensor other) -> Tensor
  use_c10_dispatcher: full
  variants: function

- func: where.ScalarOther(Tensor condition, Tensor self, Scalar other) -> Tensor
  use_c10_dispatcher: full
  variants: function

- func: where.Scalar(Tensor condition, Scalar self, Scalar other) -> Tensor
  use_c10_dispatcher: full
  variants: function

- func: where(Tensor condition) -> Tensor[]
  use_c10_dispatcher: full
  variants: function

- func: _s_where(Tensor condition, Tensor self, Tensor other) -> Tensor
  use_c10_dispatcher: full
  variants: function

- func: norm_except_dim(Tensor v, int pow=2, int dim=0) -> Tensor
  use_c10_dispatcher: full
  variants: function

# VariableType::_weight_norm does not want to be given a gap in the autograd graph,
# so we don't define "dispatch" variants for it.
- func: _weight_norm(Tensor v, Tensor g, int dim=0) -> Tensor
  use_c10_dispatcher: full
  variants: function

- func: _weight_norm_cuda_interface(Tensor v, Tensor g, int dim=0) -> (Tensor, Tensor)
  use_c10_dispatcher: full
  variants: function
  dispatch:
    CUDA: weight_norm_cuda

- func: _weight_norm_cuda_interface_backward(Tensor grad_w, Tensor saved_v, Tensor saved_g, Tensor saved_norms, int dim) -> (Tensor, Tensor)
  use_c10_dispatcher: full
  variants: function
  dispatch:
    CUDA: weight_norm_cuda_backward

- func: _weight_norm_differentiable_backward(Tensor grad_w, Tensor saved_v, Tensor saved_g, Tensor saved_norms, int dim) -> (Tensor, Tensor)
  use_c10_dispatcher: full
  variants: function

- func: zeros.names(int[] size, *, Dimname[]? names, ScalarType? dtype=None, Layout? layout=None, Device? device=None, bool? pin_memory=None) -> Tensor
  device_guard: False

- func: zeros(int[] size, *, ScalarType? dtype=None, Layout? layout=None, Device? device=None, bool? pin_memory=None) -> Tensor
  use_c10_dispatcher: full

- func: zeros.out(int[] size, *, Tensor(a!) out) -> Tensor(a!)

- func: zeros_like(Tensor self, *, ScalarType? dtype=None, Layout? layout=None, Device? device=None, bool? pin_memory=None, MemoryFormat? memory_format=None) -> Tensor
  use_c10_dispatcher: full

- func: _standard_gamma_grad(Tensor self, Tensor output) -> Tensor
  use_c10_dispatcher: full
  variants: function
  dispatch:
    CPU: _standard_gamma_grad_cpu
    CUDA: _standard_gamma_grad_cuda

- func: _standard_gamma(Tensor self, Generator? generator=None) -> Tensor
  variants: function
  dispatch:
    CPU: _s_gamma_cpu
    CUDA: _s_gamma_cuda

- func: _dirichlet_grad(Tensor x, Tensor alpha, Tensor total) -> Tensor
  use_c10_dispatcher: full
  dispatch:
    CPU: _dirichlet_grad_cpu
    CUDA: _dirichlet_grad_cuda

- func: _sample_dirichlet(Tensor self, Generator? generator=None) -> Tensor
  variants: function
  dispatch:
    CPU: _s_dirichlet_cpu
    CUDA: _s_dirichlet_cuda

- func: poisson(Tensor self, Generator? generator=None) -> Tensor
  dispatch:
    CPU: _s_poisson_cpu
    CUDA: _s_poisson_cuda

- func: binomial(Tensor count, Tensor prob, Generator? generator=None) -> Tensor
  dispatch:
    CPU: _s_binomial_cpu
    CUDA: _s_binomial_cuda

# When more variants get ported to native, this dispatch will get more
# complicated

- func: native_norm(Tensor self, Scalar p=2) -> Tensor
  use_c10_dispatcher: full
  dispatch:
    SparseCPU, SparseCUDA: norm_sparse

- func: native_norm.ScalarOpt_dim_dtype(Tensor self, Scalar? p, int[1] dim, bool keepdim, ScalarType? dtype) -> Tensor
  use_c10_dispatcher: full
  dispatch:
    SparseCPU, SparseCUDA: norm_sparse

# TODO: reduce signatures down to one when optional args is available
- func: _sparse_sum(Tensor self) -> Tensor
  use_c10_dispatcher: full

- func: _sparse_sum.dtype(Tensor self, *, ScalarType dtype) -> Tensor
  use_c10_dispatcher: full

- func: _sparse_sum.dim(Tensor self, int[1] dim) -> Tensor
  use_c10_dispatcher: full

- func: _sparse_sum.dim_dtype(Tensor self, int[1] dim, *, ScalarType dtype) -> Tensor
  use_c10_dispatcher: full

- func: _sparse_sum_backward(Tensor grad, Tensor self, int[] dim) -> Tensor
  use_c10_dispatcher: full
  dispatch:
    SparseCPU: _sparse_sum_backward_cpu
    SparseCUDA: _sparse_sum_backward_cuda

- func: _sparse_softmax.int(Tensor self, int dim, ScalarType? dtype=None) -> Tensor
  use_c10_dispatcher: full
  variants: function

- func: _sparse_softmax.Dimname(Tensor self, Dimname dim, *, ScalarType? dtype=None) -> Tensor
  variants: function

- func: _sparse_softmax(Tensor self, int dim, bool half_to_float) -> Tensor
  use_c10_dispatcher: full
  dispatch:
    SparseCPU: softmax_sparse_cpu

- func: _sparse_softmax_backward_data(Tensor grad_output, Tensor output, int dim, Tensor self) -> Tensor
  use_c10_dispatcher: full
  dispatch:
    SparseCPU: softmax_backward_sparse_cpu

- func: _sparse_log_softmax.int(Tensor self, int dim, ScalarType? dtype=None) -> Tensor
  use_c10_dispatcher: full
  variants: function

- func: _sparse_log_softmax.Dimname(Tensor self, Dimname dim, *, ScalarType? dtype=None) -> Tensor
  variants: function

- func: _sparse_log_softmax(Tensor self, int dim, bool half_to_float) -> Tensor
  use_c10_dispatcher: full
  dispatch:
    SparseCPU: log_softmax_sparse_cpu

- func: _sparse_log_softmax_backward_data(Tensor grad_output, Tensor output, int dim, Tensor self) -> Tensor
  use_c10_dispatcher: full
  dispatch:
    SparseCPU: log_softmax_backward_sparse_cpu

- func: norm.ScalarOpt_dtype(Tensor self, Scalar? p, *, ScalarType dtype) -> Tensor
  use_c10_dispatcher: full
  variants: function, method

- func: norm.Scalar(Tensor self, Scalar p=2) -> Tensor
  use_c10_dispatcher: full
  variants: function, method

- func: norm.ScalarOpt_dim_dtype(Tensor self, Scalar? p, int[1] dim, bool keepdim, *, ScalarType dtype) -> Tensor
  use_c10_dispatcher: full
  variants: function, method

- func: norm.ScalarOpt_dim(Tensor self, Scalar? p, int[1] dim, bool keepdim=False) -> Tensor
  use_c10_dispatcher: full
  variants: function, method

- func: norm.dtype_out(Tensor self, Scalar? p, int[1] dim, bool keepdim, *, ScalarType dtype, Tensor(a!) out) -> Tensor(a!)

- func: norm.out(Tensor self, Scalar? p, int[1] dim, bool keepdim=False, *, Tensor(a!) out) -> Tensor(a!)

- func: norm.names_ScalarOpt_dim_dtype(Tensor self, Scalar? p, Dimname[1] dim, bool keepdim, *, ScalarType dtype) -> Tensor
  variants: function, method

- func: norm.names_ScalarOpt_dim(Tensor self, Scalar? p, Dimname[1] dim, bool keepdim=False) -> Tensor
  variants: function, method

- func: norm.names_dtype_out(Tensor self, Scalar? p, Dimname[1] dim, bool keepdim, *, ScalarType dtype, Tensor(a!) out) -> Tensor(a!)

- func: norm.names_out(Tensor self, Scalar? p, Dimname[1] dim, bool keepdim=False, *, Tensor(a!) out) -> Tensor(a!)

- func: frobenius_norm(Tensor self) -> Tensor
  use_c10_dispatcher: full
  variants: function

- func: frobenius_norm.dim(Tensor self, int[1] dim, bool keepdim=False) -> Tensor
  use_c10_dispatcher: full
  variants: function

- func: frobenius_norm.out(Tensor self, int[1] dim, bool keepdim=False, *, Tensor(a!) out) -> Tensor(a!)
  variants: function

- func: nuclear_norm(Tensor self, bool keepdim=False) -> Tensor
  use_c10_dispatcher: full
  variants: function

- func: nuclear_norm.out(Tensor self, bool keepdim=False, *, Tensor(a!) out) -> Tensor(a!)
  variants: function

- func: nuclear_norm.dim(Tensor self, int[2] dim, bool keepdim=False) -> Tensor
  use_c10_dispatcher: full
  variants: function

- func: nuclear_norm.dim_out(Tensor self, int[2] dim, bool keepdim=False, *, Tensor(a!) out) -> Tensor(a!)
  variants: function

- func: clone(Tensor self, *, MemoryFormat? memory_format=None) -> Tensor
  use_c10_dispatcher: full
  variants: function, method
  dispatch:
    CPU, CUDA: clone
    SparseCPU, SparseCUDA: clone_sparse
    MkldnnCPU: mkldnn_clone
    QuantizedCPU, QuantizedCUDA: quantized_clone

- func: resize_as_(Tensor(a!) self, Tensor the_template, *, MemoryFormat? memory_format=None) -> Tensor(a!)
  use_c10_dispatcher: full
  variants: function, method

- func: zero_(Tensor(a!) self) -> Tensor(a!)
  use_c10_dispatcher: full
  variants: method, function
  dispatch:
    CPU, CUDA: zero_
    SparseCPU, SparseCUDA: zero_sparse_
    MkldnnCPU: mkldnn_zero_

- func: sub.out(Tensor self, Tensor other, *, Scalar alpha=1, Tensor(a!) out) -> Tensor(a!)
  dispatch:
    CPU, CUDA: sub_out
    SparseCPU, SparseCUDA: sub_out_sparse

- func: sub.Tensor(Tensor self, Tensor other, *, Scalar alpha=1) -> Tensor
  use_c10_dispatcher: full
  variants: function, method
  dispatch:
    CPU, CUDA: sub
    SparseCPU, SparseCUDA: sub_sparse

- func: sub_.Tensor(Tensor(a!) self, Tensor other, *, Scalar alpha=1) -> Tensor(a!)
  use_c10_dispatcher: full
  variants: method
  dispatch:
    CPU, CUDA: sub_
    SparseCPU, SparseCUDA: sub_sparse_

# For C++ only, until we have conversion from C++ numbers to Tensor
- func: sub.Scalar(Tensor self, Scalar other, Scalar alpha=1) -> Tensor
  use_c10_dispatcher: full
  variants: function, method

- func: sub_.Scalar(Tensor(a!) self, Scalar other, Scalar alpha=1) -> Tensor(a!)
  use_c10_dispatcher: full
  variants: method

# subtract, alias for sub
- func: subtract.out(Tensor self, Tensor other, *, Scalar alpha=1, Tensor(a!) out) -> Tensor(a!)

- func: subtract.Tensor(Tensor self, Tensor other, *, Scalar alpha=1) -> Tensor
  use_c10_dispatcher: full
  variants: function, method

- func: subtract_.Tensor(Tensor(a!) self, Tensor other, *, Scalar alpha=1) -> Tensor(a!)
  use_c10_dispatcher: full
  variants: method

# For C++ only, until we have conversion from C++ numbers to Tensor
- func: subtract.Scalar(Tensor self, Scalar other, Scalar alpha=1) -> Tensor
  use_c10_dispatcher: full
  variants: function, method

- func: subtract_.Scalar(Tensor(a!) self, Scalar other, Scalar alpha=1) -> Tensor(a!)
  use_c10_dispatcher: full
  variants: method

- func: rsub.Tensor(Tensor self, Tensor other, *, Scalar alpha=1) -> Tensor
  use_c10_dispatcher: full
  variants: function

- func: heaviside.out(Tensor self, Tensor values, *, Tensor(a!) out) -> Tensor(a!)
  dispatch:
    CPU, CUDA: heaviside_out

- func: heaviside(Tensor self, Tensor values) -> Tensor
  use_c10_dispatcher: full
  variants: function, method

- func: heaviside_(Tensor(a!) self, Tensor values) -> Tensor(a!)
  variants: method

# For C++ only, until we have conversion from C++ numbers to Tensor
- func: rsub.Scalar(Tensor self, Scalar other, Scalar alpha=1) -> Tensor
  use_c10_dispatcher: full
  variants: function

# Functionally the same as addmm, but we give it a different derivative formula
# that doesn't propagate gradients to non-present entries on sparse.
- func: _sparse_addmm(Tensor self, Tensor sparse, Tensor dense, *, Scalar beta=1, Scalar alpha=1) -> Tensor
  use_c10_dispatcher: full

- func: addmm.out(Tensor self, Tensor mat1, Tensor mat2, *, Scalar beta=1, Scalar alpha=1, Tensor(a!) out) -> Tensor(a!)
  dispatch:
    CPU: addmm_cpu_out
    CUDA: addmm_out_cuda
    SparseCPU: addmm_out_sparse_dense_cpu
    SparseCUDA: addmm_out_sparse_dense_cuda

- func: addmm(Tensor self, Tensor mat1, Tensor mat2, *, Scalar beta=1, Scalar alpha=1) -> Tensor
  use_c10_dispatcher: full
  variants: function, method
  dispatch:
    CPU: addmm_cpu
    CUDA: addmm_cuda
    SparseCPU: addmm_sparse_dense_cpu
    SparseCUDA: addmm_sparse_dense_cuda

- func: addmm_(Tensor(a!) self, Tensor mat1, Tensor mat2, *, Scalar beta=1, Scalar alpha=1) -> Tensor(a!)
  use_c10_dispatcher: full
  variants: method
  dispatch:
    CPU: addmm_cpu_
    CUDA: addmm__cuda
    # Warning!  For whatever reason, the inplace sparse addmm is NON
    # broadcasting
    SparseCPU: s_addmm_sparse_dense_cpu_
    SparseCUDA: s_addmm_sparse_dense_cuda_

# NOTE [ Sparse: autograd and API ]
#
#
# Sparse Tensor Constructors
# ~~~~~~~~~~~~~~~~~~~~~~~~~~
#
# The API entry points to sparse tensor construction should be
# `sparse_coo tensor` and `_sparse_coo_tensor_unsafe`. Depending on whether the
# indices and values tensors are given, they eventually dispatch to either
# `sparse_coo_tensor_with_dims` or `sparse_coo_tensor_with_dims_and_tensors`.
#
# The autograd support for ctor is implement on `sparse_coo_tensor_with_dims_and_tensors`.
#
# The API methods `sparse_coo tensor` and `_sparse_coo_tensor_unsafe`
# **must not** have specific type dispatches because otherwise codegen will
# consider them as abstract methods (see Note [Abstract ATen methods]), dispatch
# using **Tensor** type, and thus lose autograd tracking on the actual method
# they dispatch to, e.g., `sparse_coo_tensor_with_dims_and_tensors`.
#
#
# Sparse Methods API Design
# ~~~~~~~~~~~~~~~~~~~~~~~~~
#
# Goals: 1. Flexible API for users to write custom sparse ops
#        2. ctor and member accessor with autograd support
#
# To achieve 1, we need to provide a set of *dangerous* APIs (dangerous in the
# sense that misusing them will break sparse tensor invariant and may out in
# unexpected behavior, e.g., crash). These methods are all prefixed with
# underscore "_" to indicate that they should be used with care. We provide:
#
#   + `_indices()`: returns the *raw* indices within the sparse tensor (not just
#                   sharing storage). Any inplace operation will change the
#                   actual indices, including t_, set_, as_strided_, resize_,
#                   etc.
#   + `_values()`: returns the *raw* values within the sparse tensor. Similar
#                  semantics as `_indices()`
#   + `_nnz()`: returns the number of non-zero entries. This will always be
#               determined by the shapes of indices and values.
#   + `_coalesced_(bool)`: inplace sets whether the tensor is coalesced, and
#                          returns itself.
#
# These methods are very useful in writing new operations, e.g., a custom
# autograd Function.
#
# We also provide other public *safe* APIs:
#   + `indices()`: returns a **view** of the indices tensor if the sparse tensor
#                  is **coalesced**.
#   + `values()`: returns a **view** of the values tensor if the containing
#                 sparse tensor is **coalesced**.
#   + `sparse_dim()`: number of sparse dimensions
#   + `dense_dim()`: number of dense dimensions
#   + `is_coalesced()`: whether the sparse tensor is coalesced
#
# `_indices()` and `_values()` should returns the raw indices and values dense
# tensors within a sparse tensor. They can be quite unsafe with inplace
# operations like `t_()`, and exposes uncoalesced indices and values. The public
# recommended API is `indices()` and `values()`, both of which first check that
# the tensor is coalesced and return views on those tensors.
#
#
# Autograd Support
# ~~~~~~~~~~~~~~~~
#
# Autograd is supported on `values()` and sparse tensor ctor with indices and
# values tensors. E.g., `torch.sparse_coo_tensor(i, v).values().sum()` is
# differentiable w.r.t. `v`.
#
# NB: The `values()` and `_values()` operators are special in that they are
# layout-aware, i.e., the output depends not just on the data it represents, but
# also on the input layout details (in this case, the `indices` tensor). See
# NOTE [ as_strided Backward and layout-aware/agnostic autograd ] in Functions.cpp
# for discussion on layout-aware vs layout-agnostic autograd. Since PyTorch ops
# operate in the layout-agnostic mode, similar to `as_strided`, backward of
# these two operators need to consider them in a layout-agnostic way:
#   + `values()`:
#     Input is coalesced.
#     We just pretend having `input.indices()` as an additional argument
#     `input_indices`, then forward is similar to
#     `input.to(kStrided).index_select(input_indices)` regardless of the layout.
#     Note that `values()` normally is layout-aware even if we constrain
#     ourselves on sparse inputs since it may include all zeros values entries
#     as "present" entries.
#   + `_values()`:
#     Input may be uncoalesced.
#     It is not straightforward to construct a layout-agnostic version because
#     duplicate indices entries may exist and additional parameterization is
#     needed to distribute the value into different values entries. Furthermore,
#     this op is intended to provide ways to write custom sparse ops, rather
#     than being used in autograd graph, so it is marked as *non-differentiable*
#     in derivatives.yaml.
#
# Before reading the following, see NOTE [ Autograd Variable Views ] in
# variable.h for details on views that are tracked by autograd, and views that
# are not.
#
# Moreover, these methods return tensors that share storage with inputs, so we
# mark these methods as view ops to support autograd history tracking.
# The sparse tensor ctor output should technically be view of both input indices
# and values tensors, but currently we only support setting as view of a single
# Variable, so it is only view of the values tensor.
# TODO: clone indices in sparse tensor ctor.
#
# For other methods that return outputs that share storage with inputs, i.e.,
# `indices()` and `_indices()`. We mark their outputs as non-differentiable, so
# the view relation is not tracked by autograd, but the version counter is still
# shared. In other words, their outputs are non-differentiable views of the
# sparse tensor.

# FIXME: would be nicer if TensorOptions was optional based; not adding default arguments for options given
# the default would never make sense.
- func: sparse_coo_tensor.size(int[] size, *, ScalarType? dtype=None, Layout? layout=None, Device? device=None, bool? pin_memory=False) -> Tensor
  use_c10_dispatcher: full

- func: sparse_coo_tensor.indices(Tensor indices, Tensor values, *, ScalarType? dtype=None, Layout? layout=None, Device? device=None, bool? pin_memory=None) -> Tensor
  use_c10_dispatcher: full

- func: sparse_coo_tensor.indices_size(Tensor indices, Tensor values, int[] size, *, ScalarType? dtype=None, Layout? layout=None, Device? device=None, bool? pin_memory=None) -> Tensor
  use_c10_dispatcher: full

- func: _sparse_coo_tensor_unsafe(Tensor indices, Tensor values, int[] size, *, ScalarType? dtype=None, Layout? layout=None, Device? device=None, bool? pin_memory=None) -> Tensor
  use_c10_dispatcher: full

- func: _validate_sparse_coo_tensor_args(Tensor indices, Tensor values, int[] size) -> ()
  use_c10_dispatcher: full

- func: _sparse_coo_tensor_with_dims(int sparse_dim, int dense_dim, int[] size, *, ScalarType? dtype=None, Layout? layout=None, Device? device=None, bool? pin_memory=False) -> Tensor
  use_c10_dispatcher: full
  dispatch:
    SparseCPU, SparseCUDA: new_with_dims_sparse

- func: _sparse_coo_tensor_with_dims_and_tensors(int sparse_dim, int dense_dim, int[] size, Tensor indices, Tensor values, *, ScalarType? dtype=None, Layout? layout=None, Device? device=None, bool? pin_memory=False) -> Tensor
  use_c10_dispatcher: full
  dispatch:
    SparseCPU, SparseCUDA: new_with_dims_and_tensor_sparse

- func: sparse_resize_(Tensor(a!) self, int[] size, int sparse_dim, int dense_dim) -> Tensor(a!)
  use_c10_dispatcher: full
  variants: method
  dispatch:
    SparseCPU, SparseCUDA: sparse_resize_

- func: sparse_resize_and_clear_(Tensor(a!) self, int[] size, int sparse_dim, int dense_dim) -> Tensor(a!)
  use_c10_dispatcher: full
  variants: method
  dispatch:
    SparseCPU, SparseCUDA: sparse_resize_and_clear_

- func: sparse_mask(Tensor self, Tensor mask) -> Tensor
  use_c10_dispatcher: full
  variants: method
  dispatch:
    SparseCPU: sparse_mask_cpu
    SparseCUDA: sparse_mask_cuda

- func: to_dense(Tensor self) -> Tensor
  use_c10_dispatcher: full
  variants: method
  dispatch:
    SparseCPU, SparseCUDA: sparse_to_dense
    MkldnnCPU: mkldnn_to_dense

- func: to_dense_backward(Tensor grad, Tensor input) -> Tensor
  use_c10_dispatcher: full

- func: sparse_dim(Tensor self) -> int
  use_c10_dispatcher: full
  variants: method
  dispatch:
    SparseCPU, SparseCUDA: sparse_dim_sparse
  device_guard: False

# legacy method
- func: _dimI(Tensor self) -> int
  use_c10_dispatcher: full
  variants: method
  dispatch:
    SparseCPU, SparseCUDA: sparse_dim_sparse
  device_guard: False

- func: dense_dim(Tensor self) -> int
  use_c10_dispatcher: full
  variants: method
  dispatch:
    SparseCPU, SparseCUDA: dense_dim_sparse
  device_guard: False

# legacy method
- func: _dimV(Tensor self) -> int
  use_c10_dispatcher: full
  variants: method
  dispatch:
    SparseCPU, SparseCUDA: dense_dim_sparse
  device_guard: False

- func: _nnz(Tensor self) -> int
  use_c10_dispatcher: full
  variants: method
  dispatch:
    SparseCPU, SparseCUDA: _nnz_sparse
  device_guard: False

- func: coalesce(Tensor self) -> Tensor
  use_c10_dispatcher: full
  variants: method
  dispatch:
    SparseCPU: coalesce_sparse_cpu
    SparseCUDA: coalesce_sparse_cuda

- func: is_coalesced(Tensor self) -> bool
  use_c10_dispatcher: full
  variants: method
  dispatch:
    SparseCPU, SparseCUDA: is_coalesced_sparse
  device_guard: False

- func: _indices(Tensor(a) self) -> Tensor(a)
  use_c10_dispatcher: full
  variants: method
  dispatch:
    SparseCPU, SparseCUDA: _indices_sparse
  device_guard: False

- func: _values(Tensor(a) self) -> Tensor(a)
  use_c10_dispatcher: full
  variants: method
  dispatch:
    SparseCPU, SparseCUDA: _values_sparse
  device_guard: False

# This method doesn't do any check but only directly sets the flag. So it can be
# a bit unsafe. Similar to _indices and _values, this is useful for implementing
# custom sparse operations in Python/C++ extension.
- func: _coalesced_(Tensor(a!) self, bool coalesced) -> Tensor(a!)
  use_c10_dispatcher: full
  variants: method
  dispatch:
    SparseCPU, SparseCUDA: _coalesced_sparse_
  device_guard: False

- func: indices(Tensor(a) self) -> Tensor(a)
  use_c10_dispatcher: full
  variants: method
  dispatch:
    SparseCPU, SparseCUDA: indices_sparse
  device_guard: False

- func: values(Tensor(a) self) -> Tensor(a)
  use_c10_dispatcher: full
  variants: method
  dispatch:
    SparseCPU, SparseCUDA: values_sparse
  device_guard: False

- func: hspmm.out(Tensor mat1, Tensor mat2, *, Tensor(a!) out) -> Tensor(a!)
  dispatch:
    SparseCPU: hspmm_out_sparse_cpu
    SparseCUDA: hspmm_out_sparse_cuda

- func: hspmm(Tensor mat1, Tensor mat2) -> Tensor
  use_c10_dispatcher: full
  dispatch:
    SparseCPU: hspmm_sparse_cpu
    SparseCUDA: hspmm_sparse_cuda

- func: copy_sparse_to_sparse_(Tensor(a!) self, Tensor src, bool non_blocking=False) -> Tensor(a!)
  use_c10_dispatcher: full
  variants: function
  dispatch:
    SparseCPU, SparseCUDA: copy_sparse_

- func: unbind.int(Tensor(a) self, int dim=0) -> Tensor(a)[]
  use_c10_dispatcher: full
  variants: function, method

- func: unbind.Dimname(Tensor(a) self, Dimname dim) -> Tensor(a)[]
  variants: function, method

- func: to_sparse.sparse_dim(Tensor self, int sparse_dim) -> Tensor
  use_c10_dispatcher: full
  variants: method
  dispatch:
    CPU, CUDA: dense_to_sparse

- func: to_sparse(Tensor self) -> Tensor
  use_c10_dispatcher: full
  variants: method
  dispatch:
    CPU, CUDA: dense_to_sparse

- func: to_mkldnn(Tensor self) -> Tensor
  use_c10_dispatcher: full
  variants: method
  dispatch:
    CPU: dense_to_mkldnn

- func: mkldnn_reorder_conv2d_weight(Tensor self, int[2] padding=0, int[2] stride=1, int[2] dilation=1, int groups=1) -> Tensor
  use_c10_dispatcher: full
  variants: function
  python_module: nn
  dispatch:
    MkldnnCPU: mkldnn_reorder_conv2d_weight

- func: mkldnn_reorder_conv3d_weight(Tensor self, int[3] padding=0, int[3] stride=1, int[3] dilation=1, int groups=1) -> Tensor
  use_c10_dispatcher: full
  variants: function
  python_module: nn
  dispatch:
    MkldnnCPU: mkldnn_reorder_conv3d_weight

- func: to_mkldnn_backward(Tensor grad, Tensor input) -> Tensor
  use_c10_dispatcher: full

- func: quantize_per_tensor(Tensor self, float scale, int zero_point, ScalarType dtype) -> Tensor
  use_c10_dispatcher: full
  variants: function
  dispatch:
    CPU, CUDA: quantize_per_tensor

- func: quantize_per_tensor.tensors(Tensor[] tensors, Tensor scales, Tensor zero_points, ScalarType dtype) -> Tensor[]
  use_c10_dispatcher: full
  variants: function
  dispatch:
    CPU: quantize_per_tensor_list_cpu

- func: quantize_per_channel(Tensor self, Tensor scales, Tensor zero_points, int axis, ScalarType dtype) -> Tensor
  use_c10_dispatcher: full
  variants: function
  dispatch:
    CPU: quantize_per_channel_cpu

- func: dequantize.self(Tensor self) -> Tensor
  use_c10_dispatcher: full
  variants: function, method
  dispatch:
    QuantizedCPU, QuantizedCUDA: dequantize_quant

- func: dequantize.tensors(Tensor[] tensors) -> Tensor[]
  use_c10_dispatcher: full
  variants: function
  dispatch:
    QuantizedCPU: dequantize_tensors_quantized_cpu

- func: q_scale(Tensor self) -> float
  use_c10_dispatcher: full
  variants: function, method
  dispatch:
    QuantizedCPU, QuantizedCUDA: q_scale_quant

- func: q_zero_point(Tensor self) -> int
  use_c10_dispatcher: full
  variants: function, method
  dispatch:
    QuantizedCPU, QuantizedCUDA: q_zero_point_quant

- func: q_per_channel_scales(Tensor self) -> Tensor
  use_c10_dispatcher: full
  variants: function, method
  dispatch:
    QuantizedCPU, QuantizedCUDA: q_per_channel_scales

- func: q_per_channel_zero_points(Tensor self) -> Tensor
  use_c10_dispatcher: full
  variants: function, method
  dispatch:
    QuantizedCPU, QuantizedCUDA: q_per_channel_zero_points

- func: q_per_channel_axis(Tensor self) -> int
  use_c10_dispatcher: full
  variants: function, method
  dispatch:
    QuantizedCPU, QuantizedCUDA: q_per_channel_axis

- func: int_repr(Tensor self) -> Tensor
  use_c10_dispatcher: full
  variants: function, method
  dispatch:
    QuantizedCPU: int_repr_quantized_cpu
    QuantizedCUDA: int_repr_quantized_cuda

- func: _make_per_tensor_quantized_tensor(Tensor self, float scale, int zero_point) -> Tensor
  use_c10_dispatcher: full
  dispatch:
    CPU: make_per_tensor_quantized_tensor_cpu
    CUDA: make_per_tensor_quantized_tensor_cuda

- func: _make_per_channel_quantized_tensor(Tensor self, Tensor scale, Tensor zero_point, int axis) -> Tensor
  use_c10_dispatcher: full
  dispatch:
    CPU: make_per_channel_quantized_tensor_cpu

- func: qscheme(Tensor self) -> QScheme
  use_c10_dispatcher: full
  variants: method
  dispatch:
    QuantizedCPU, QuantizedCUDA: qscheme_quant

- func: fake_quantize_per_tensor_affine(Tensor self, float scale, int zero_point, int quant_min, int quant_max) -> Tensor
  use_c10_dispatcher: full
  variants: function

- func: fake_quantize_per_tensor_affine_backward(Tensor grad, Tensor self, float scale, int zero_point, int quant_min, int quant_max) -> Tensor
  use_c10_dispatcher: full
  variants: function

- func: _fake_quantize_learnable_per_tensor_affine(Tensor self, Tensor scale, Tensor zero_point, int quant_min, int quant_max) -> Tensor
  use_c10_dispatcher: full
  variants: function

- func: _fake_quantize_learnable_per_tensor_affine_backward(Tensor grad, Tensor self, Tensor scale, Tensor zero_point, int quant_min, int quant_max) -> (Tensor, Tensor, Tensor)
  use_c10_dispatcher: full
  variants: function

- func: fake_quantize_per_channel_affine(Tensor self, Tensor scale, Tensor zero_point, int axis, int quant_min, int quant_max) -> Tensor
  use_c10_dispatcher: full
  variants: function

- func: fake_quantize_per_channel_affine_backward(Tensor grad, Tensor self, Tensor scale, Tensor zero_point, int axis, int quant_min, int quant_max) -> Tensor
  use_c10_dispatcher: full
  variants: function

- func: _fake_quantize_learnable_per_channel_affine(Tensor self, Tensor scale, Tensor zero_point, int axis, int quant_min, int quant_max) -> Tensor
  use_c10_dispatcher: full
  variants: function

- func: _fake_quantize_learnable_per_channel_affine_backward(Tensor grad, Tensor self, Tensor scale, Tensor zero_point, int axis, int quant_min, int quant_max) -> (Tensor, Tensor, Tensor)
  use_c10_dispatcher: full
  variants: function

- func: _choose_qparams_per_tensor(Tensor self, bool reduce_range=False) -> (float, int)
  use_c10_dispatcher: full
  variants: function

- func: _saturate_weight_to_fp16(Tensor weight) -> Tensor
  use_c10_dispatcher: full
  variants: function

# to(Device) must not exist because all constructors of Device also works for
# TensorOptions. Otherwise, an ambiguity error is thrown.
# See NOTE [ TensorOptions Constructors ].
- func: to.dtype_layout(Tensor self, *, ScalarType? dtype=None, Layout? layout=None, Device? device=None, bool? pin_memory=None, bool non_blocking=False, bool copy=False, MemoryFormat? memory_format=None) -> Tensor
  use_c10_dispatcher: full
  variants: method
  device_guard: False

- func: to.device(Tensor self, Device device, ScalarType dtype, bool non_blocking=False, bool copy=False, MemoryFormat? memory_format=None) -> Tensor
  use_c10_dispatcher: full
  variants: method
  device_guard: False

- func: to.dtype(Tensor self, ScalarType dtype, bool non_blocking=False, bool copy=False, MemoryFormat? memory_format=None) -> Tensor
  use_c10_dispatcher: full
  variants: method
  device_guard: False

- func: to.other(Tensor self, Tensor other, bool non_blocking=False, bool copy=False, MemoryFormat? memory_format=None) -> Tensor
  use_c10_dispatcher: full
  variants: method
  device_guard: False

- func: meshgrid(Tensor[] tensors) -> Tensor[]
  use_c10_dispatcher: full

- func: cartesian_prod(Tensor[] tensors) -> Tensor
  use_c10_dispatcher: full
  variants: function

- func: combinations(Tensor self, int r=2, bool with_replacement=False) -> Tensor
  use_c10_dispatcher: full
  variants: function

- func: item(Tensor self) -> Scalar
  use_c10_dispatcher: full
  variants: method

- func: result_type.Tensor(Tensor tensor, Tensor other) -> ScalarType
  use_c10_dispatcher: full
  variants: function

- func: result_type.Scalar(Tensor tensor, Scalar other) -> ScalarType
  use_c10_dispatcher: full
  variants: function

- func: result_type.Scalar_Tensor(Scalar scalar, Tensor tensor) -> ScalarType
  use_c10_dispatcher: full
  variants: function

- func: result_type.Scalar_Scalar(Scalar scalar1, Scalar scalar2) -> ScalarType
  use_c10_dispatcher: full

- func: can_cast(ScalarType from, ScalarType to) -> bool
  use_c10_dispatcher: full
  variants: function

- func: promote_types(ScalarType type1, ScalarType type2) -> ScalarType
  use_c10_dispatcher: full
  variants: function

# NB: Does NOT check precondition that numel == 1
- func: _local_scalar_dense(Tensor self) -> Scalar
  use_c10_dispatcher: full
  dispatch:
    CPU: _local_scalar_dense_cpu
    CUDA: _local_scalar_dense_cuda
  variants: function

# Fused RNN kernels
- func: _thnn_fused_lstm_cell(Tensor input_gates, Tensor hidden_gates, Tensor cx, Tensor? input_bias=None, Tensor? hidden_bias=None) -> (Tensor, Tensor, Tensor)
  use_c10_dispatcher: full
  dispatch:
    CUDA: _thnn_fused_lstm_cell_cuda

- func: _thnn_fused_lstm_cell_backward(Tensor? grad_hy, Tensor? grad_cy, Tensor cx, Tensor cy, Tensor workspace, bool has_bias) -> (Tensor, Tensor, Tensor, Tensor, Tensor)
  use_c10_dispatcher: full
  dispatch:
    CUDA: _thnn_fused_lstm_cell_backward_cuda

- func: _thnn_differentiable_lstm_cell_backward(Tensor? grad_hy, Tensor? grad_cy, Tensor input_gates, Tensor hidden_gates, Tensor? input_bias, Tensor? hidden_bias, Tensor cx, Tensor cy) -> (Tensor, Tensor, Tensor, Tensor, Tensor)
  use_c10_dispatcher: full

- func: _thnn_fused_gru_cell(Tensor input_gates, Tensor hidden_gates, Tensor hx, Tensor? input_bias=None, Tensor? hidden_bias=None) -> (Tensor, Tensor)
  use_c10_dispatcher: full
  dispatch:
    CUDA: _thnn_fused_gru_cell_cuda

- func: _thnn_fused_gru_cell_backward(Tensor grad_hy, Tensor workspace, bool has_bias) -> (Tensor, Tensor, Tensor, Tensor, Tensor)
  use_c10_dispatcher: full
  dispatch:
    CUDA: _thnn_fused_gru_cell_backward_cuda

- func: _thnn_differentiable_gru_cell_backward(Tensor grad_hy, Tensor input_gates, Tensor hidden_gates, Tensor hx, Tensor? input_bias, Tensor? hidden_bias) -> (Tensor, Tensor, Tensor, Tensor, Tensor)
  use_c10_dispatcher: full

# RNN cells and layers
- func: lstm.input(Tensor input, Tensor[] hx, Tensor[] params, bool has_biases, int num_layers, float dropout, bool train, bool bidirectional, bool batch_first) -> (Tensor, Tensor, Tensor)
  use_c10_dispatcher: full

- func: lstm.data(Tensor data, Tensor batch_sizes, Tensor[] hx, Tensor[] params, bool has_biases, int num_layers, float dropout, bool train, bool bidirectional) -> (Tensor, Tensor, Tensor)
  use_c10_dispatcher: full

- func: gru.input(Tensor input, Tensor hx, Tensor[] params, bool has_biases, int num_layers, float dropout, bool train, bool bidirectional, bool batch_first) -> (Tensor, Tensor)
  use_c10_dispatcher: full

- func: gru.data(Tensor data, Tensor batch_sizes, Tensor hx, Tensor[] params, bool has_biases, int num_layers, float dropout, bool train, bool bidirectional) -> (Tensor, Tensor)
  use_c10_dispatcher: full

- func: rnn_tanh.input(Tensor input, Tensor hx, Tensor[] params, bool has_biases, int num_layers, float dropout, bool train, bool bidirectional, bool batch_first) -> (Tensor, Tensor)
  use_c10_dispatcher: full

- func: rnn_tanh.data(Tensor data, Tensor batch_sizes, Tensor hx, Tensor[] params, bool has_biases, int num_layers, float dropout, bool train, bool bidirectional) -> (Tensor, Tensor)
  use_c10_dispatcher: full

- func: rnn_relu.input(Tensor input, Tensor hx, Tensor[] params, bool has_biases, int num_layers, float dropout, bool train, bool bidirectional, bool batch_first) -> (Tensor, Tensor)
  use_c10_dispatcher: full

- func: rnn_relu.data(Tensor data, Tensor batch_sizes, Tensor hx, Tensor[] params, bool has_biases, int num_layers, float dropout, bool train, bool bidirectional) -> (Tensor, Tensor)
  use_c10_dispatcher: full

- func: lstm_cell(Tensor input, Tensor[] hx, Tensor w_ih, Tensor w_hh, Tensor? b_ih=None, Tensor? b_hh=None) -> (Tensor, Tensor)
  use_c10_dispatcher: full

- func: gru_cell(Tensor input, Tensor hx, Tensor w_ih, Tensor w_hh, Tensor? b_ih=None, Tensor? b_hh=None) -> Tensor
  use_c10_dispatcher: full

- func: rnn_tanh_cell(Tensor input, Tensor hx, Tensor w_ih, Tensor w_hh, Tensor? b_ih=None, Tensor? b_hh=None) -> Tensor
  use_c10_dispatcher: full

- func: rnn_relu_cell(Tensor input, Tensor hx, Tensor w_ih, Tensor w_hh, Tensor? b_ih=None, Tensor? b_hh=None) -> Tensor
  use_c10_dispatcher: full

# Quantized RNN layer registration has been moved to C10 dispatch in `RNN.cpp`

# Quantized RNN layers
# - func: quantized_lstm(Tensor input, Tensor[] hx, Tensor[] params, bool has_biases, int num_layers, float dropout, bool train, bool bidirectional, bool batch_first, *, ScalarType? dtype=None, bool use_dynamic=False) -> (Tensor, Tensor, Tensor)
#  use_c10_dispatcher: full

# - func: quantized_lstm.data(Tensor data, Tensor batch_sizes, Tensor[] hx, Tensor[] params, bool has_biases, int num_layers, float dropout, bool train, bool bidirectional, *, ScalarType? dtype=None, bool use_dynamic=False) -> (Tensor, Tensor, Tensor)
#  use_c10_dispatcher: full

# Quantized GRU layers

# - func: quantized_gru.input(Tensor input, Tensor hx, Tensor[] params, bool has_biases, int num_layers, float dropout, bool train, bool bidirectional, bool batch_first) -> (Tensor, Tensor)
#   use_c10_dispatcher: full

# - func: quantized_gru.data(Tensor data, Tensor batch_sizes, Tensor hx, Tensor[] params, bool has_biases, int num_layers, float dropout, bool train, bool bidirectional) -> (Tensor, Tensor)
#   use_c10_dispatcher: full

# Quantized RNN cells
- func: quantized_lstm_cell(Tensor input, Tensor[] hx, Tensor w_ih, Tensor w_hh, Tensor b_ih, Tensor b_hh, Tensor packed_ih, Tensor packed_hh, Tensor col_offsets_ih, Tensor col_offsets_hh, Scalar scale_ih, Scalar scale_hh, Scalar zero_point_ih, Scalar zero_point_hh) -> (Tensor, Tensor)
  use_c10_dispatcher: full

- func: quantized_gru_cell(Tensor input, Tensor hx, Tensor w_ih, Tensor w_hh, Tensor b_ih, Tensor b_hh, Tensor packed_ih, Tensor packed_hh, Tensor col_offsets_ih, Tensor col_offsets_hh, Scalar scale_ih, Scalar scale_hh, Scalar zero_point_ih, Scalar zero_point_hh) -> Tensor
  use_c10_dispatcher: full

- func: quantized_rnn_relu_cell(Tensor input, Tensor hx, Tensor w_ih, Tensor w_hh, Tensor b_ih, Tensor b_hh, Tensor packed_ih, Tensor packed_hh, Tensor col_offsets_ih, Tensor col_offsets_hh, Scalar scale_ih, Scalar scale_hh, Scalar zero_point_ih, Scalar zero_point_hh) -> Tensor
  use_c10_dispatcher: full

- func: quantized_rnn_tanh_cell(Tensor input, Tensor hx, Tensor w_ih, Tensor w_hh, Tensor b_ih, Tensor b_hh, Tensor packed_ih, Tensor packed_hh, Tensor col_offsets_ih, Tensor col_offsets_hh, Scalar scale_ih, Scalar scale_hh, Scalar zero_point_ih, Scalar zero_point_hh) -> Tensor
  use_c10_dispatcher: full

# PackedSequence utilities
- func: _pack_padded_sequence(Tensor input, Tensor lengths, bool batch_first) -> (Tensor, Tensor)
  use_c10_dispatcher: full

- func: _pack_padded_sequence_backward(Tensor grad, int[] input_size, Tensor batch_sizes, bool batch_first) -> Tensor
  use_c10_dispatcher: full

- func: _pad_packed_sequence(Tensor data, Tensor batch_sizes, bool batch_first, Scalar padding_value, int total_length) -> (Tensor, Tensor)
  use_c10_dispatcher: full

# wrappers for legacy TH methods

- func: set_.source_Storage(Tensor(a!) self, Storage source) -> Tensor(a!)
  variants: method
  device_guard: False
  dispatch:
    CPU, CUDA: set_

- func: set_.source_Storage_storage_offset(Tensor(a!) self, Storage source, int storage_offset, int[] size, int[] stride=[]) -> Tensor(a!)
  variants: method
  device_guard: False
  dispatch:
    CPU: set_storage_cpu_
    CUDA: set_storage_cuda_
    QuantizedCPU, QuantizedCUDA: set_storage_quantized_

- func: set_.source_Tensor(Tensor(a!) self, Tensor source) -> Tensor(a!)
  use_c10_dispatcher: full
  variants: method
  device_guard: False
  dispatch:
    CPU, CUDA: set_tensor_

- func: set_(Tensor(a!) self) -> Tensor(a!)
  use_c10_dispatcher: full
  variants: method
  dispatch:
    CPU: set_cpu_
    CUDA: set_cuda_

- func: set_quantizer_(Tensor(a!) self, ConstQuantizerPtr quantizer) -> Tensor(a!)
  variants: method
  dispatch:
    QuantizedCPU, QuantizedCUDA: set_quantizer_

- func: is_set_to(Tensor self, Tensor tensor) -> bool
  use_c10_dispatcher: full
  variants: method
  device_guard: False
  dispatch:
    CPU, CUDA: is_set_to

- func: masked_fill_.Scalar(Tensor(a!) self, Tensor mask, Scalar value) -> Tensor(a!)
  use_c10_dispatcher: full
  variants: method
  dispatch:
    CPU: masked_fill__cpu
    CUDA: masked_fill__cuda

- func: masked_fill.Scalar(Tensor self, Tensor mask, Scalar value) -> Tensor
  use_c10_dispatcher: full
  variants: function, method

- func: masked_fill_.Tensor(Tensor(a!) self, Tensor mask, Tensor value) -> Tensor(a!)
  use_c10_dispatcher: full
  variants: method
  dispatch:
    CPU: masked_fill__cpu
    CUDA: masked_fill__cuda

- func: masked_fill.Tensor(Tensor self, Tensor mask, Tensor value) -> Tensor
  use_c10_dispatcher: full
  variants: function, method

- func: masked_scatter_(Tensor(a!) self, Tensor mask, Tensor source) -> Tensor(a!)
  use_c10_dispatcher: full
  variants: method
  dispatch:
    CPU: masked_scatter__cpu
    CUDA: masked_scatter__cuda

- func: masked_scatter(Tensor self, Tensor mask, Tensor source) -> Tensor
  use_c10_dispatcher: full
  variants: function, method

- func: view(Tensor(a) self, int[] size) -> Tensor(a)
  use_c10_dispatcher: full
  variants: method
  device_guard: False
  dispatch:
    CPU, CUDA, QuantizedCPU, QuantizedCUDA: view
    MkldnnCPU: mkldnn_view

- func: put_(Tensor(a!) self, Tensor index, Tensor source, bool accumulate=False) -> Tensor(a!)
  use_c10_dispatcher: full
  variants: method
  dispatch:
    CPU: legacy::cpu::_th_put_
    CUDA: legacy::cuda::_th_put_

- func: index_add_(Tensor(a!) self, int dim, Tensor index, Tensor source) -> Tensor(a!)
  use_c10_dispatcher: full
  variants: method
  dispatch:
    CPU: index_add_cpu_
    CUDA: index_add_cuda_

- func: index_add(Tensor self, int dim, Tensor index, Tensor source) -> Tensor
  use_c10_dispatcher: full
  variants: function, method

- func: index_add.dimname(Tensor self, Dimname dim, Tensor index, Tensor source) -> Tensor
  variants: function, method

- func: index_fill_.int_Scalar(Tensor(a!) self, int dim, Tensor index, Scalar value) -> Tensor(a!)
  use_c10_dispatcher: full
  variants: method
  dispatch:
    CPU: legacy::cpu::_th_index_fill_
    CUDA: legacy::cuda::_th_index_fill_

- func: index_fill.int_Scalar(Tensor self, int dim, Tensor index, Scalar value) -> Tensor
  use_c10_dispatcher: full
  variants: function, method

- func: index_fill_.int_Tensor(Tensor(a!) self, int dim, Tensor index, Tensor value) -> Tensor(a!)
  use_c10_dispatcher: full
  variants: method
  dispatch:
    CPU, CUDA: index_fill_

- func: index_fill.int_Tensor(Tensor self, int dim, Tensor index, Tensor value) -> Tensor
  use_c10_dispatcher: full
  variants: function, method

- func: index_fill_.Dimname_Scalar(Tensor(a!) self, Dimname dim, Tensor index, Scalar value) -> Tensor(a!)
  variants: method

- func: index_fill_.Dimname_Tensor(Tensor(a!) self, Dimname dim, Tensor index, Tensor value) -> Tensor(a!)
  variants: method

- func: index_fill.Dimname_Scalar(Tensor self, Dimname dim, Tensor index, Scalar value) -> Tensor
  variants: function, method

- func: index_fill.Dimname_Tensor(Tensor self, Dimname dim, Tensor index, Tensor value) -> Tensor
  variants: function, method

- func: scatter_.src(Tensor(a!) self, int dim, Tensor index, Tensor src) -> Tensor(a!)
  use_c10_dispatcher: full
  variants: method
  dispatch:
    CPU, CUDA: scatter_

- func: scatter.src(Tensor self, int dim, Tensor index, Tensor src) -> Tensor
  use_c10_dispatcher: full
  variants: function, method

- func: scatter_.value(Tensor(a!) self, int dim, Tensor index, Scalar value) -> Tensor(a!)
  use_c10_dispatcher: full
  variants: method
  dispatch:
    CPU, CUDA: scatter_fill_

- func: scatter.value(Tensor self, int dim, Tensor index, Scalar value) -> Tensor
  use_c10_dispatcher: full
  variants: function, method

- func: scatter.dimname_src(Tensor self, Dimname dim, Tensor index, Tensor src) -> Tensor
  variants: function, method

- func: scatter.dimname_value(Tensor self, Dimname dim, Tensor index, Scalar value) -> Tensor
  variants: function, method

- func: scatter_.reduce(Tensor(a!) self, int dim, Tensor index, Tensor src, *, str reduce) -> Tensor(a!)
  use_c10_dispatcher: full
  variants: method
  dispatch:
    CPU, CUDA: scatter_reduce_

- func: scatter_.value_reduce(Tensor(a!) self, int dim, Tensor index, Scalar value, *, str reduce) -> Tensor(a!)
  use_c10_dispatcher: full
  variants: method
  dispatch:
    CPU, CUDA: scatter_scalar_reduce_

- func: scatter_add_(Tensor(a!) self, int dim, Tensor index, Tensor src) -> Tensor(a!)
  use_c10_dispatcher: full
  variants: method
  dispatch:
    CPU, CUDA: scatter_add_

- func: scatter_add(Tensor self, int dim, Tensor index, Tensor src) -> Tensor
  use_c10_dispatcher: full
  variants: function, method

- func: scatter_add.dimname(Tensor self, Dimname dim, Tensor index, Tensor src) -> Tensor
  variants: function, method

- func: eq_.Scalar(Tensor(a!) self, Scalar other) -> Tensor(a!)
  use_c10_dispatcher: full
  variants: method

- func: eq_.Tensor(Tensor(a!) self, Tensor other) -> Tensor(a!)
  use_c10_dispatcher: full
  variants: method

- func: bitwise_and.Tensor_out(Tensor self, Tensor other, *, Tensor(a!) out) -> Tensor(a!)
  variants: function
  dispatch:
    CPU, CUDA: bitwise_and_out

- func: bitwise_and.Scalar_out(Tensor self, Scalar other, *, Tensor(a!) out) -> Tensor(a!)
  variants: function
  dispatch:
    CPU, CUDA: bitwise_and_out

- func: bitwise_and.Scalar(Tensor self, Scalar other) -> Tensor
  use_c10_dispatcher: full
  variants: method, function

- func: bitwise_and.Tensor(Tensor self, Tensor other) -> Tensor
  use_c10_dispatcher: full
  variants: method, function

- func: bitwise_and_.Scalar(Tensor(a!) self, Scalar other) -> Tensor(a!)
  use_c10_dispatcher: full
  variants: method

- func: bitwise_and_.Tensor(Tensor(a!) self, Tensor other) -> Tensor(a!)
  use_c10_dispatcher: full
  variants: method

- func: __and__.Scalar(Tensor self, Scalar other) -> Tensor
  use_c10_dispatcher: full
  variants: method, function

- func: __and__.Tensor(Tensor self, Tensor other) -> Tensor
  use_c10_dispatcher: full
  variants: method, function

- func: __iand__.Scalar(Tensor(a!) self, Scalar other) -> Tensor(a!)
  use_c10_dispatcher: full
  variants: method

- func: __iand__.Tensor(Tensor(a!) self, Tensor other) -> Tensor(a!)
  use_c10_dispatcher: full
  variants: method

- func: bitwise_or.Tensor_out(Tensor self, Tensor other, *, Tensor(a!) out) -> Tensor(a!)
  variants: function
  dispatch:
    CPU, CUDA: bitwise_or_out

- func: bitwise_or.Scalar_out(Tensor self, Scalar other, *, Tensor(a!) out) -> Tensor(a!)
  variants: function
  dispatch:
    CPU, CUDA: bitwise_or_out

- func: bitwise_or.Scalar(Tensor self, Scalar other) -> Tensor
  use_c10_dispatcher: full
  variants: method, function

- func: bitwise_or.Tensor(Tensor self, Tensor other) -> Tensor
  use_c10_dispatcher: full
  variants: method, function

- func: bitwise_or_.Scalar(Tensor(a!) self, Scalar other) -> Tensor(a!)
  use_c10_dispatcher: full
  variants: method

- func: bitwise_or_.Tensor(Tensor(a!) self, Tensor other) -> Tensor(a!)
  use_c10_dispatcher: full
  variants: method

- func: __or__.Scalar(Tensor self, Scalar other) -> Tensor
  use_c10_dispatcher: full
  variants: method, function

- func: __or__.Tensor(Tensor self, Tensor other) -> Tensor
  use_c10_dispatcher: full
  variants: method, function

- func: __ior__.Scalar(Tensor(a!) self, Scalar other) -> Tensor(a!)
  use_c10_dispatcher: full
  variants: method

- func: __ior__.Tensor(Tensor(a!) self, Tensor other) -> Tensor(a!)
  use_c10_dispatcher: full
  variants: method

- func: bitwise_xor.Tensor_out(Tensor self, Tensor other, *, Tensor(a!) out) -> Tensor(a!)
  variants: function
  dispatch:
    CPU, CUDA: bitwise_xor_out

- func: bitwise_xor.Scalar_out(Tensor self, Scalar other, *, Tensor(a!) out) -> Tensor(a!)
  variants: function
  dispatch:
    CPU, CUDA: bitwise_xor_out

- func: bitwise_xor.Scalar(Tensor self, Scalar other) -> Tensor
  use_c10_dispatcher: full
  variants: method, function

- func: bitwise_xor.Tensor(Tensor self, Tensor other) -> Tensor
  use_c10_dispatcher: full
  variants: method, function

- func: bitwise_xor_.Scalar(Tensor(a!) self, Scalar other) -> Tensor(a!)
  use_c10_dispatcher: full
  variants: method

- func: bitwise_xor_.Tensor(Tensor(a!) self, Tensor other) -> Tensor(a!)
  use_c10_dispatcher: full
  variants: method

- func: __xor__.Scalar(Tensor self, Scalar other) -> Tensor
  use_c10_dispatcher: full
  variants: method, function

- func: __xor__.Tensor(Tensor self, Tensor other) -> Tensor
  use_c10_dispatcher: full
  variants: method, function

- func: __ixor__.Scalar(Tensor(a!) self, Scalar other) -> Tensor(a!)
  use_c10_dispatcher: full
  variants: method

- func: __ixor__.Tensor(Tensor(a!) self, Tensor other) -> Tensor(a!)
  use_c10_dispatcher: full
  variants: method

- func: __lshift__.Scalar(Tensor self, Scalar other) -> Tensor
  use_c10_dispatcher: full
  variants: method, function
  dispatch:
    CPU, CUDA: __lshift__

- func: __lshift__.Tensor(Tensor self, Tensor other) -> Tensor
  use_c10_dispatcher: full
  variants: method, function
  dispatch:
    CPU, CUDA: __lshift__

- func: __ilshift__.Scalar(Tensor(a!) self, Scalar other) -> Tensor(a!)
  use_c10_dispatcher: full
  variants: method
  dispatch:
    CPU, CUDA: __ilshift__

- func: __ilshift__.Tensor(Tensor(a!) self, Tensor other) -> Tensor(a!)
  use_c10_dispatcher: full
  variants: method
  dispatch:
    CPU, CUDA: __ilshift__

- func: __rshift__.Scalar(Tensor self, Scalar other) -> Tensor
  use_c10_dispatcher: full
  variants: method, function
  dispatch:
    CPU, CUDA: __rshift__

- func: __rshift__.Tensor(Tensor self, Tensor other) -> Tensor
  use_c10_dispatcher: full
  variants: method, function
  dispatch:
    CPU, CUDA: __rshift__

- func: __irshift__.Scalar(Tensor(a!) self, Scalar other) -> Tensor(a!)
  use_c10_dispatcher: full
  variants: method
  dispatch:
    CPU, CUDA: __irshift__

- func: __irshift__.Tensor(Tensor(a!) self, Tensor other) -> Tensor(a!)
  use_c10_dispatcher: full
  variants: method
  dispatch:
    CPU, CUDA: __irshift__

- func: lgamma_(Tensor(a!) self) -> Tensor(a!)
  use_c10_dispatcher: full
  variants: method
  dispatch:
    CPU: _lgamma__cpu
    CUDA: _lgamma__cuda

- func: atan2_(Tensor(a!) self, Tensor other) -> Tensor(a!)
  use_c10_dispatcher: full
  variants: method
  dispatch:
    CPU, CUDA: atan2_

- func: tril_(Tensor(a!) self, int diagonal=0) -> Tensor(a!)
  use_c10_dispatcher: full
  variants: method
  dispatch:
    CPU: tril_cpu_
    CUDA: tril_cuda_

- func: triu_(Tensor(a!) self, int diagonal=0) -> Tensor(a!)
  use_c10_dispatcher: full
  variants: method
  dispatch:
    CPU: triu_cpu_
    CUDA: triu_cuda_

- func: digamma_(Tensor(a!) self) -> Tensor(a!)
  use_c10_dispatcher: full
  variants: method
  dispatch:
    CPU, CUDA: digamma_

- func: polygamma_(Tensor(a!) self, int n) -> Tensor(a!)
  use_c10_dispatcher: full
  variants: method

- func: renorm_(Tensor(a!) self, Scalar p, int dim, Scalar maxnorm) -> Tensor(a!)
  use_c10_dispatcher: full
  variants: method
  dispatch:
    CPU: legacy::cpu::_th_renorm_
    CUDA: legacy::cuda::_th_renorm_

- func: pow_.Scalar(Tensor(a!) self, Scalar exponent) -> Tensor(a!)
  use_c10_dispatcher: full
  variants: method
  dispatch:
    CPU, CUDA: pow_

- func: pow_.Tensor(Tensor(a!) self, Tensor exponent) -> Tensor(a!)
  use_c10_dispatcher: full
  variants: method
  dispatch:
    CPU, CUDA: pow_

- func: lerp_.Scalar(Tensor(a!) self, Tensor end, Scalar weight) -> Tensor(a!)
  use_c10_dispatcher: full
  variants: method
  dispatch:
    CPU: lerp_cpu_scalar_
    CUDA: lerp_cuda_scalar_

- func: lerp_.Tensor(Tensor(a!) self, Tensor end, Tensor weight) -> Tensor(a!)
  use_c10_dispatcher: full
  variants: method
  dispatch:
    CPU: lerp_cpu_tensor_
    CUDA: lerp_cuda_tensor_

- func: fmod_.Scalar(Tensor(a!) self, Scalar other) -> Tensor(a!)
  use_c10_dispatcher: full
  variants: method
  dispatch:
    CPU: fmod_
    CUDA: fmod_cuda_

- func: fmod_.Tensor(Tensor(a!) self, Tensor other) -> Tensor(a!)
  use_c10_dispatcher: full
  variants: method
  dispatch:
    CPU: fmod_
    CUDA: fmod_cuda_

- func: remainder_.Scalar(Tensor(a!) self, Scalar other) -> Tensor(a!)
  use_c10_dispatcher: full
  variants: method
  dispatch:
    CPU, CUDA: remainder_

- func: remainder_.Tensor(Tensor(a!) self, Tensor other) -> Tensor(a!)
  use_c10_dispatcher: full
  variants: method
  dispatch:
    CPU, CUDA: remainder_

- func: addbmm_(Tensor(a!) self, Tensor batch1, Tensor batch2, *, Scalar beta=1, Scalar alpha=1) -> Tensor(a!)
  use_c10_dispatcher: full
  variants: method
  dispatch:
    CPU: addbmm_cpu_
    CUDA: addbmm__cuda

- func: addbmm.out(Tensor self, Tensor batch1, Tensor batch2, *, Scalar beta=1, Scalar alpha=1, Tensor(a!) out) -> Tensor(a!)
  dispatch:
    CPU: addbmm_cpu_out
    CUDA: addbmm_out_cuda

- func: addbmm(Tensor self, Tensor batch1, Tensor batch2, *, Scalar beta=1, Scalar alpha=1) -> Tensor
  use_c10_dispatcher: full
  variants: method, function
  dispatch:
    CPU: addbmm_cpu
    CUDA: addbmm_cuda

- func: addcdiv_(Tensor(a!) self, Tensor tensor1, Tensor tensor2, *, Scalar value=1) -> Tensor(a!)
  use_c10_dispatcher: full
  variants: method

- func: random_.from(Tensor(a!) self, int from, int? to, *, Generator? generator=None) -> Tensor(a!)
  variants: method
  dispatch:
    CPU, CUDA: random_

- func: random_.to(Tensor(a!) self, int to, *, Generator? generator=None) -> Tensor(a!)
  variants: method
  dispatch:
    CPU, CUDA: random_

- func: random_(Tensor(a!) self, *, Generator? generator=None) -> Tensor(a!)
  variants: method
  dispatch:
    CPU, CUDA: random_

- func: uniform_(Tensor(a!) self, float from=0, float to=1, *, Generator? generator=None) -> Tensor(a!)
  variants: method

- func: cauchy_(Tensor(a!) self, float median=0, float sigma=1, *, Generator? generator=None) -> Tensor(a!)
  variants: method
  dispatch:
    CPU, CUDA: cauchy_

- func: log_normal_(Tensor(a!) self, float mean=1, float std=2, *, Generator? generator=None) -> Tensor(a!)
  variants: method
  dispatch:
    CPU, CUDA: log_normal_

- func: exponential_(Tensor(a!) self, float lambd=1, *, Generator? generator=None) -> Tensor(a!)
  variants: method
  dispatch:
    CPU, CUDA: exponential_

- func: geometric_(Tensor(a!) self, float p, *, Generator? generator=None) -> Tensor(a!)
  variants: method
  dispatch:
    CPU, CUDA: geometric_

# wrappers for TH functions

- func: diag.out(Tensor self, int diagonal=0, *, Tensor(a!) out) -> Tensor(a!)
  dispatch:
    CPU: diag_cpu_out
    CUDA: diag_cuda_out

- func: diag(Tensor self, int diagonal=0) -> Tensor
  use_c10_dispatcher: full
  variants: method, function

- func: diag_backward(Tensor grad, int[] input_sizes, int diagonal) -> Tensor
  use_c10_dispatcher: full
  variants: function
  device_guard: False

- func: cross.out(Tensor self, Tensor other, int? dim=None, *, Tensor(a!) out) -> Tensor(a!)

- func: cross(Tensor self, Tensor other, int? dim=None) -> Tensor
  use_c10_dispatcher: full
  variants: method, function

- func: triu.out(Tensor self, int diagonal=0, *, Tensor(a!) out) -> Tensor(a!)
  dispatch:
    CPU: triu_cpu_out
    CUDA: triu_cuda_out

- func: triu(Tensor self, int diagonal=0) -> Tensor
  use_c10_dispatcher: full
  variants: method, function

- func: tril.out(Tensor self, int diagonal=0, *, Tensor(a!) out) -> Tensor(a!)
  dispatch:
    CPU: tril_cpu_out
    CUDA: tril_cuda_out

- func: tril(Tensor self, int diagonal=0) -> Tensor
  use_c10_dispatcher: full
  variants: method, function

- func: tril_indices(int row, int col, int offset=0, *, ScalarType? dtype=long, Layout? layout=None, Device? device=None, bool? pin_memory=None) -> Tensor
  use_c10_dispatcher: full
  dispatch:
    CPU: tril_indices_cpu
    CUDA: tril_indices_cuda

- func: triu_indices(int row, int col, int offset=0, *, ScalarType? dtype=long, Layout? layout=None, Device? device=None, bool? pin_memory=None) -> Tensor
  use_c10_dispatcher: full
  dispatch:
    CPU: triu_indices_cpu
    CUDA: triu_indices_cuda

- func: trace(Tensor self) -> Tensor
  use_c10_dispatcher: full
  variants: method, function
  dispatch:
    CPU: legacy::cpu::_th_trace
    CUDA: trace_cuda

- func: trace_backward(Tensor grad, int[] sizes) -> Tensor
  use_c10_dispatcher: full
  variants: function
  device_guard: False

- func: ne.Scalar_out(Tensor self, Scalar other, *, Tensor(a!) out) -> Tensor(a!)
  dispatch:
    CPU, CUDA: ne_out
    QuantizedCPU: ne_out_quantized_cpu

- func: ne.Scalar(Tensor self, Scalar other) -> Tensor
  use_c10_dispatcher: full
  variants: method, function
  dispatch:
    CPU, CUDA: ne
    QuantizedCPU: ne_quantized_cpu

- func: ne.Tensor_out(Tensor self, Tensor other, *, Tensor(a!) out) -> Tensor(a!)
  dispatch:
    CPU, CUDA: ne_out
    QuantizedCPU: ne_out_quantized_cpu

- func: ne.Tensor(Tensor self, Tensor other) -> Tensor
  use_c10_dispatcher: full
  variants: method, function
  dispatch:
    CPU, CUDA: ne
    QuantizedCPU: ne_quantized_cpu

- func: ne_.Scalar(Tensor(a!) self, Scalar other) -> Tensor(a!)
  use_c10_dispatcher: full
  variants: method

- func: ne_.Tensor(Tensor(a!) self, Tensor other) -> Tensor(a!)
  use_c10_dispatcher: full
  variants: method

# not_equal, alias for torch.ne
- func: not_equal.Scalar_out(Tensor self, Scalar other, *, Tensor(a!) out) -> Tensor(a!)

- func: not_equal.Scalar(Tensor self, Scalar other) -> Tensor
  use_c10_dispatcher: full
  variants: method, function

- func: not_equal.Tensor_out(Tensor self, Tensor other, *, Tensor(a!) out) -> Tensor(a!)

- func: not_equal.Tensor(Tensor self, Tensor other) -> Tensor
  use_c10_dispatcher: full
  variants: method, function

- func: not_equal_.Scalar(Tensor(a!) self, Scalar other) -> Tensor(a!)
  use_c10_dispatcher: full
  variants: method

- func: not_equal_.Tensor(Tensor(a!) self, Tensor other) -> Tensor(a!)
  use_c10_dispatcher: full
  variants: method

- func: eq.Scalar_out(Tensor self, Scalar other, *, Tensor(a!) out) -> Tensor(a!)
  dispatch:
    CPU, CUDA: eq_out
    QuantizedCPU: eq_out_quantized_cpu

- func: eq.Scalar(Tensor self, Scalar other) -> Tensor
  use_c10_dispatcher: full
  variants: method, function
  dispatch:
    CPU, CUDA: eq
    QuantizedCPU: eq_quantized_cpu

- func: eq.Tensor_out(Tensor self, Tensor other, *, Tensor(a!) out) -> Tensor(a!)
  dispatch:
    CPU, CUDA: eq_out
    QuantizedCPU: eq_out_quantized_cpu

- func: eq.Tensor(Tensor self, Tensor other) -> Tensor
  use_c10_dispatcher: full
  variants: method, function
  dispatch:
    CPU, CUDA: eq
    QuantizedCPU: eq_quantized_cpu

- func: ge.Scalar_out(Tensor self, Scalar other, *, Tensor(a!) out) -> Tensor(a!)
  dispatch:
    CPU, CUDA: ge_out
    QuantizedCPU: ge_out_quantized_cpu

- func: ge.Scalar(Tensor self, Scalar other) -> Tensor
  use_c10_dispatcher: full
  variants: method, function
  dispatch:
    CPU, CUDA: ge
    QuantizedCPU: ge_quantized_cpu

- func: ge.Tensor_out(Tensor self, Tensor other, *, Tensor(a!) out) -> Tensor(a!)
  dispatch:
    CPU, CUDA: ge_out
    QuantizedCPU: ge_out_quantized_cpu

- func: ge.Tensor(Tensor self, Tensor other) -> Tensor
  use_c10_dispatcher: full
  variants: method, function
  dispatch:
    CPU, CUDA: ge
    QuantizedCPU: ge_quantized_cpu

- func: ge_.Scalar(Tensor(a!) self, Scalar other) -> Tensor(a!)
  use_c10_dispatcher: full
  variants: method

- func: ge_.Tensor(Tensor(a!) self, Tensor other) -> Tensor(a!)
  use_c10_dispatcher: full
  variants: method

# greater_equal, alias for torch.ge
- func: greater_equal.Scalar_out(Tensor self, Scalar other, *, Tensor(a!) out) -> Tensor(a!)

- func: greater_equal.Scalar(Tensor self, Scalar other) -> Tensor
  use_c10_dispatcher: full
  variants: method, function

- func: greater_equal.Tensor_out(Tensor self, Tensor other, *, Tensor(a!) out) -> Tensor(a!)

- func: greater_equal.Tensor(Tensor self, Tensor other) -> Tensor
  use_c10_dispatcher: full
  variants: method, function

- func: greater_equal_.Scalar(Tensor(a!) self, Scalar other) -> Tensor(a!)
  use_c10_dispatcher: full
  variants: method

- func: greater_equal_.Tensor(Tensor(a!) self, Tensor other) -> Tensor(a!)
  use_c10_dispatcher: full
  variants: method

- func: le.Scalar_out(Tensor self, Scalar other, *, Tensor(a!) out) -> Tensor(a!)
  dispatch:
    CPU, CUDA: le_out
    QuantizedCPU: le_out_quantized_cpu

- func: le.Scalar(Tensor self, Scalar other) -> Tensor
  use_c10_dispatcher: full
  variants: method, function
  dispatch:
    CPU, CUDA: le
    QuantizedCPU: le_quantized_cpu

- func: le.Tensor_out(Tensor self, Tensor other, *, Tensor(a!) out) -> Tensor(a!)
  dispatch:
    CPU, CUDA: le_out
    QuantizedCPU: le_out_quantized_cpu

- func: le.Tensor(Tensor self, Tensor other) -> Tensor
  use_c10_dispatcher: full
  variants: method, function
  dispatch:
    CPU, CUDA: le
    QuantizedCPU: le_quantized_cpu

- func: le_.Scalar(Tensor(a!) self, Scalar other) -> Tensor(a!)
  use_c10_dispatcher: full
  variants: method

- func: le_.Tensor(Tensor(a!) self, Tensor other) -> Tensor(a!)
  use_c10_dispatcher: full
  variants: method

# less_equal, alias for torch.le
- func: less_equal.Scalar_out(Tensor self, Scalar other, *, Tensor(a!) out) -> Tensor(a!)

- func: less_equal.Scalar(Tensor self, Scalar other) -> Tensor
  use_c10_dispatcher: full
  variants: method, function

- func: less_equal.Tensor_out(Tensor self, Tensor other, *, Tensor(a!) out) -> Tensor(a!)

- func: less_equal.Tensor(Tensor self, Tensor other) -> Tensor
  use_c10_dispatcher: full
  variants: method, function

- func: less_equal_.Scalar(Tensor(a!) self, Scalar other) -> Tensor(a!)
  use_c10_dispatcher: full
  variants: method

- func: less_equal_.Tensor(Tensor(a!) self, Tensor other) -> Tensor(a!)
  use_c10_dispatcher: full
  variants: method

- func: gt.Scalar_out(Tensor self, Scalar other, *, Tensor(a!) out) -> Tensor(a!)
  dispatch:
    CPU, CUDA: gt_out
    QuantizedCPU: gt_out_quantized_cpu

- func: gt.Scalar(Tensor self, Scalar other) -> Tensor
  use_c10_dispatcher: full
  variants: method, function
  dispatch:
    CPU, CUDA: gt
    QuantizedCPU: gt_quantized_cpu

- func: gt.Tensor_out(Tensor self, Tensor other, *, Tensor(a!) out) -> Tensor(a!)
  dispatch:
    CPU, CUDA: gt_out
    QuantizedCPU: gt_out_quantized_cpu

- func: gt.Tensor(Tensor self, Tensor other) -> Tensor
  use_c10_dispatcher: full
  variants: method, function
  dispatch:
    CPU, CUDA: gt
    QuantizedCPU: gt_quantized_cpu

- func: gt_.Scalar(Tensor(a!) self, Scalar other) -> Tensor(a!)
  use_c10_dispatcher: full
  variants: method

- func: gt_.Tensor(Tensor(a!) self, Tensor other) -> Tensor(a!)
  use_c10_dispatcher: full
  variants: method

#  greater, alias for torch.gt
- func: greater.Scalar_out(Tensor self, Scalar other, *, Tensor(a!) out) -> Tensor(a!)

- func: greater.Scalar(Tensor self, Scalar other) -> Tensor
  use_c10_dispatcher: full
  variants: method, function

- func: greater.Tensor_out(Tensor self, Tensor other, *, Tensor(a!) out) -> Tensor(a!)

- func: greater.Tensor(Tensor self, Tensor other) -> Tensor
  use_c10_dispatcher: full
  variants: method, function

- func: greater_.Scalar(Tensor(a!) self, Scalar other) -> Tensor(a!)
  use_c10_dispatcher: full
  variants: method

- func: greater_.Tensor(Tensor(a!) self, Tensor other) -> Tensor(a!)
  use_c10_dispatcher: full
  variants: method

- func: lt.Scalar_out(Tensor self, Scalar other, *, Tensor(a!) out) -> Tensor(a!)
  dispatch:
    CPU, CUDA: lt_out
    QuantizedCPU: lt_out_quantized_cpu

- func: lt.Scalar(Tensor self, Scalar other) -> Tensor
  use_c10_dispatcher: full
  variants: method, function
  dispatch:
    CPU, CUDA: lt
    QuantizedCPU: lt_quantized_cpu

- func: lt.Tensor_out(Tensor self, Tensor other, *, Tensor(a!) out) -> Tensor(a!)
  dispatch:
    CPU, CUDA: lt_out
    QuantizedCPU: lt_out_quantized_cpu

- func: lt.Tensor(Tensor self, Tensor other) -> Tensor
  use_c10_dispatcher: full
  variants: method, function
  dispatch:
    CPU, CUDA: lt
    QuantizedCPU: lt_quantized_cpu

- func: lt_.Scalar(Tensor(a!) self, Scalar other) -> Tensor(a!)
  use_c10_dispatcher: full
  variants: method

- func: lt_.Tensor(Tensor(a!) self, Tensor other) -> Tensor(a!)
  use_c10_dispatcher: full
  variants: method

#  less, alias for torch.lt
- func: less.Scalar_out(Tensor self, Scalar other, *, Tensor(a!) out) -> Tensor(a!)

- func: less.Scalar(Tensor self, Scalar other) -> Tensor
  use_c10_dispatcher: full
  variants: method, function

- func: less.Tensor_out(Tensor self, Tensor other, *, Tensor(a!) out) -> Tensor(a!)

- func: less.Tensor(Tensor self, Tensor other) -> Tensor
  use_c10_dispatcher: full
  variants: method, function

- func: less_.Scalar(Tensor(a!) self, Scalar other) -> Tensor(a!)
  use_c10_dispatcher: full
  variants: method

- func: less_.Tensor(Tensor(a!) self, Tensor other) -> Tensor(a!)
  use_c10_dispatcher: full
  variants: method

- func: take.out(Tensor self, Tensor index, *, Tensor(a!) out) -> Tensor(a!)
  dispatch:
    CPU: legacy::cpu::_th_take_out
    CUDA: legacy::cuda::_th_take_out

- func: take(Tensor self, Tensor index) -> Tensor
  use_c10_dispatcher: full
  variants: method, function
  dispatch:
    CPU: legacy::cpu::_th_take
    CUDA: legacy::cuda::_th_take

- func: take_backward(Tensor grad, Tensor input, Tensor index) -> Tensor
  use_c10_dispatcher: full
  variants: function
  device_guard: False

- func: index_select.out(Tensor self, int dim, Tensor index, *, Tensor(a!) out) -> Tensor(a!)
  dispatch:
    CPU: index_select_out_cpu_
    CUDA: index_select_out_cuda

- func: index_select(Tensor self, int dim, Tensor index) -> Tensor
  use_c10_dispatcher: full
  variants: method, function
  dispatch:
    CPU: index_select_cpu_
    CUDA: index_select_cuda
    SparseCPU: index_select_sparse
    SparseCUDA: index_select_sparse

- func: index_select.dimname_out(Tensor self, Dimname dim, Tensor index, *, Tensor(a!) out) -> Tensor(a!)

- func: index_select.dimname(Tensor self, Dimname dim, Tensor index) -> Tensor
  variants: method, function

- func: index_select_backward(Tensor grad, int[] self_sizes, int dim, Tensor index) -> Tensor
  use_c10_dispatcher: full
  variants: function
  device_guard: False

- func: masked_select.out(Tensor self, Tensor mask, *, Tensor(a!) out) -> Tensor(a!)
  dispatch:
    CPU: masked_select_out_cpu
    CUDA: masked_select_out_cuda

- func: masked_select(Tensor self, Tensor mask) -> Tensor
  use_c10_dispatcher: full
  variants: method, function
  dispatch:
    CPU: masked_select_cpu
    CUDA: masked_select_cuda

- func: masked_select_backward(Tensor grad, Tensor input, Tensor mask) -> Tensor
  use_c10_dispatcher: full
  variants: function
  device_guard: False

- func: nonzero.out(Tensor self, *, Tensor(a!) out) -> Tensor(a!)
  dispatch:
    CPU: legacy::cpu::_th_nonzero_out
    CUDA: nonzero_out_cuda

- func: nonzero(Tensor self) -> Tensor
  use_c10_dispatcher: full
  variants: method, function
  dispatch:
    CPU: legacy::cpu::_th_nonzero
    CUDA: nonzero_cuda

- func: nonzero_numpy(Tensor self) -> Tensor[]
  use_c10_dispatcher: full
  variants: method, function

- func: gather.out(Tensor self, int dim, Tensor index, *, bool sparse_grad=False, Tensor(a!) out) -> Tensor(a!)
  dispatch:
    CPU: gather_out_cpu_cuda
    CUDA: gather_out_cpu_cuda

- func: gather(Tensor self, int dim, Tensor index, *, bool sparse_grad=False) -> Tensor
  use_c10_dispatcher: full
  variants: method, function
  dispatch:
    CPU, CUDA: gather

- func: gather_backward(Tensor grad, Tensor self, int dim, Tensor index, bool sparse_grad) -> Tensor
  use_c10_dispatcher: full
  variants: function
  device_guard: False

- func: gather.dimname_out(Tensor self, Dimname dim, Tensor index, *, bool sparse_grad=False, Tensor(a!) out) -> Tensor(a!)

- func: gather.dimname(Tensor self, Dimname dim, Tensor index, *, bool sparse_grad=False) -> Tensor
  variants: method, function

- func: _gather_sparse_backward(Tensor self, int dim, Tensor index, Tensor grad) -> Tensor
  use_c10_dispatcher: full

- func: addcmul.out(Tensor self, Tensor tensor1, Tensor tensor2, *, Scalar value=1, Tensor(a!) out) -> Tensor(a!)
  dispatch:
    CPU, CUDA: addcmul_out

- func: addcmul(Tensor self, Tensor tensor1, Tensor tensor2, *, Scalar value=1) -> Tensor
  use_c10_dispatcher: full
  variants: method, function

- func: addcmul_(Tensor(a!) self, Tensor tensor1, Tensor tensor2, *, Scalar value=1) -> Tensor(a!)
  use_c10_dispatcher: full
  variants: method

- func: addcdiv.out(Tensor self, Tensor tensor1, Tensor tensor2, *, Scalar value=1, Tensor(a!) out) -> Tensor(a!)
  dispatch:
    CPU, CUDA: addcdiv_out

- func: addcdiv(Tensor self, Tensor tensor1, Tensor tensor2, *, Scalar value=1) -> Tensor
  use_c10_dispatcher: full
  variants: method, function

- func: lstsq.X(Tensor self, Tensor A, *, Tensor(a!) X, Tensor(b!) qr) -> (Tensor(a!) solution, Tensor(b!) QR)
  dispatch:
    CPU: legacy::cpu::_th_gels_out
    CUDA: legacy::cuda::_th_gels_out

- func: lstsq(Tensor self, Tensor A) -> (Tensor solution, Tensor QR)
  use_c10_dispatcher: full
  variants: method, function
  dispatch:
    CPU: legacy::cpu::_th_gels
    CUDA: legacy::cuda::_th_gels

- func: triangular_solve.X(Tensor self, Tensor A, bool upper=True, bool transpose=False, bool unitriangular=False, *, Tensor(a!) X, Tensor(b!) M) -> (Tensor(a!) solution, Tensor(b!) cloned_coefficient)

- func: triangular_solve(Tensor self, Tensor A, bool upper=True, bool transpose=False, bool unitriangular=False) -> (Tensor solution, Tensor cloned_coefficient)
  use_c10_dispatcher: full
  variants: method, function

- func: _triangular_solve_helper(Tensor self, Tensor A, bool upper, bool transpose, bool unitriangular) -> (Tensor, Tensor)
  use_c10_dispatcher: full
  variants: function
  dispatch:
    CPU: _triangular_solve_helper_cpu
    CUDA: _triangular_solve_helper_cuda

- func: symeig.e(Tensor self, bool eigenvectors=False, bool upper=True, *, Tensor(a!) e, Tensor(b!) V) -> (Tensor(a!) eigenvalues, Tensor(b!) eigenvectors)

- func: symeig(Tensor self, bool eigenvectors=False, bool upper=True) -> (Tensor eigenvalues, Tensor eigenvectors)
  use_c10_dispatcher: full
  variants: method, function

- func: _symeig_helper(Tensor self, bool eigenvectors, bool upper) -> (Tensor, Tensor)
  use_c10_dispatcher: full
  variants: function
  dispatch:
    CPU: _symeig_helper_cpu
    CUDA: _symeig_helper_cuda

- func: eig.e(Tensor self, bool eigenvectors=False, *, Tensor(a!) e, Tensor(b!) v) -> (Tensor(a!) eigenvalues, Tensor(b!) eigenvectors)
  dispatch:
    CPU: legacy::cpu::_th_eig_out
    CUDA: legacy::cuda::_th_eig_out

- func: eig(Tensor self, bool eigenvectors=False) -> (Tensor eigenvalues, Tensor eigenvectors)
  use_c10_dispatcher: full
  variants: method, function
  dispatch:
    CPU: legacy::cpu::_th_eig
    CUDA: legacy::cuda::_th_eig

- func: svd.U(Tensor self, bool some=True, bool compute_uv=True, *, Tensor(a!) U, Tensor(b!) S, Tensor(c!) V) -> (Tensor(a!) U, Tensor(b!) S, Tensor(c!) V)

- func: svd(Tensor self, bool some=True, bool compute_uv=True) -> (Tensor U, Tensor S, Tensor V)
  use_c10_dispatcher: full
  variants: method, function

- func: _svd_helper(Tensor self, bool some, bool compute_uv) -> (Tensor, Tensor, Tensor)
  use_c10_dispatcher: full
  variants: function
  dispatch:
    CPU: _svd_helper_cpu
    CUDA: _svd_helper_cuda

- func: cholesky.out(Tensor self, bool upper=False, *, Tensor(a!) out) -> Tensor(a!)

- func: cholesky(Tensor self, bool upper=False) -> Tensor
  use_c10_dispatcher: full
  variants: method, function

- func: _cholesky_helper(Tensor self, bool upper) -> Tensor
  use_c10_dispatcher: full
  variants: function
  dispatch:
    CPU: _cholesky_helper_cpu
    CUDA: _cholesky_helper_cuda

- func: cholesky_solve.out(Tensor self, Tensor input2, bool upper=False, *, Tensor(a!) out) -> Tensor(a!)

- func: cholesky_solve(Tensor self, Tensor input2, bool upper=False) -> Tensor
  use_c10_dispatcher: full
  variants: method, function

- func: _cholesky_solve_helper(Tensor self, Tensor A, bool upper) -> Tensor
  use_c10_dispatcher: full
  variants: function
  dispatch:
    CPU: _cholesky_solve_helper_cpu
    CUDA: _cholesky_solve_helper_cuda

- func: solve(Tensor self, Tensor A) -> (Tensor solution, Tensor LU)
  use_c10_dispatcher: full
  variants: function, method

- func: solve.solution(Tensor self, Tensor A, *, Tensor(a!) solution, Tensor(b!) lu) -> (Tensor(a!) solution, Tensor(b!) LU)

- func: _solve_helper(Tensor self, Tensor A) -> (Tensor, Tensor)
  use_c10_dispatcher: full
  variants: function
  dispatch:
    CPU: _solve_helper_cpu
    CUDA: _solve_helper_cuda

- func: cholesky_inverse.out(Tensor self, bool upper=False, *, Tensor(a!) out) -> Tensor(a!)
  dispatch:
    CPU: legacy::cpu::_th_potri_out
    CUDA: legacy::cuda::_th_potri_out

- func: cholesky_inverse(Tensor self, bool upper=False) -> Tensor
  use_c10_dispatcher: full
  variants: method, function
  dispatch:
    CPU: legacy::cpu::_th_potri
    CUDA: legacy::cuda::_th_potri

- func: qr.Q(Tensor self, bool some=True, *, Tensor(a!) Q, Tensor(b!) R) -> (Tensor(a!) Q, Tensor(b!) R)

- func: qr(Tensor self, bool some=True) -> (Tensor Q, Tensor R)
  use_c10_dispatcher: full
  variants: method, function

- func: _qr_helper(Tensor self, bool some) -> (Tensor, Tensor)
  use_c10_dispatcher: full
  variants: function
  dispatch:
    CPU: _qr_helper_cpu
    CUDA: _qr_helper_cuda

- func: geqrf.a(Tensor self, *, Tensor(a!) a, Tensor(b!) tau) -> (Tensor(a!) a, Tensor(b!) tau)
  dispatch:
    CPU: legacy::cpu::_th_geqrf_out
    CUDA: legacy::cuda::_th_geqrf_out

- func: geqrf(Tensor self) -> (Tensor a, Tensor tau)
  use_c10_dispatcher: full
  variants: method, function
  dispatch:
    CPU: legacy::cpu::_th_geqrf
    CUDA: legacy::cuda::_th_geqrf

- func: orgqr.out(Tensor self, Tensor input2, *, Tensor(a!) out) -> Tensor(a!)
  dispatch:
    CPU: legacy::cpu::_th_orgqr_out

- func: orgqr(Tensor self, Tensor input2) -> Tensor
  use_c10_dispatcher: full
  variants: method, function
  dispatch:
    CPU: legacy::cpu::_th_orgqr

- func: ormqr.out(Tensor self, Tensor input2, Tensor input3, bool left=True, bool transpose=False, *, Tensor(a!) out) -> Tensor(a!)
  dispatch:
    CPU: legacy::cpu::_th_ormqr_out

- func: ormqr(Tensor self, Tensor input2, Tensor input3, bool left=True, bool transpose=False) -> Tensor
  use_c10_dispatcher: full
  variants: method, function
  dispatch:
    CPU: legacy::cpu::_th_ormqr

- func: _lu_with_info(Tensor self, bool pivot=True, bool check_errors=True) -> (Tensor, Tensor, Tensor)
  use_c10_dispatcher: full
  variants: function
  dispatch:
    CPU: _lu_with_info_cpu
    CUDA: _lu_with_info_cuda

- func: lu_solve.out(Tensor self, Tensor LU_data, Tensor LU_pivots, *, Tensor(a!) out) -> Tensor(a!)

- func: lu_solve(Tensor self, Tensor LU_data, Tensor LU_pivots) -> Tensor
  use_c10_dispatcher: full
  variants: method, function

- func: _lu_solve_helper(Tensor self, Tensor LU_data, Tensor LU_pivots) -> Tensor
  use_c10_dispatcher: full
  variants: function
  dispatch:
    CPU: _lu_solve_helper_cpu
    CUDA: _lu_solve_helper_cuda

# TODO: remove dispatch section when porting TH CUDA to ATen
- func: multinomial.out(Tensor self, int num_samples, bool replacement=False, *, Generator? generator=None, Tensor(a!) out) -> Tensor(a!)
  dispatch:
    CPU, CUDA: multinomial_out

- func: multinomial(Tensor self, int num_samples, bool replacement=False, *, Generator? generator=None) -> Tensor
  variants: method, function
  dispatch:
    CPU, CUDA: multinomial

- func: _multinomial_alias_setup(Tensor probs) -> (Tensor, Tensor)
  use_c10_dispatcher: full
  variants: function
  dispatch:
    CPU: legacy::cpu::_th_multinomial_alias_setup
    CUDA: legacy::cuda::_th_multinomial_alias_setup

- func: _multinomial_alias_draw(Tensor J, Tensor q, int num_samples, *, Generator? generator=None) -> Tensor
  variants: function
  dispatch:
    CPU: legacy::cpu::_th_multinomial_alias_draw
    CUDA: legacy::cuda::_th_multinomial_alias_draw

- func: lgamma.out(Tensor self, *, Tensor(a!) out) -> Tensor(a!)
  dispatch:
    CPU: _lgamma_out_cpu
    CUDA: _lgamma_out_cuda

- func: lgamma(Tensor self) -> Tensor
  use_c10_dispatcher: full
  variants: method, function
  dispatch:
    CPU, CUDA: lgamma

- func: digamma.out(Tensor self, *, Tensor(a!) out) -> Tensor(a!)
  dispatch:
    CPU, CUDA: digamma_out

- func: digamma(Tensor self) -> Tensor
  use_c10_dispatcher: full
  variants: method, function

- func: polygamma.out(int n, Tensor self, *, Tensor(a!) out) -> Tensor(a!)
  dispatch:
    CPU, CUDA: polygamma_out

- func: polygamma(int n, Tensor self) -> Tensor
  use_c10_dispatcher: full
  variants: method, function

- func: erfinv(Tensor self) -> Tensor
  use_c10_dispatcher: full
  variants: method, function
  dispatch:
    CPU, CUDA: erfinv

- func: erfinv_(Tensor(a!) self) -> Tensor(a!)
  use_c10_dispatcher: full
  variants: method
  dispatch:
    CPU: _erfinv__cpu
    CUDA: _erfinv__cuda

- func: erfinv.out(Tensor self, *, Tensor(a!) out) -> Tensor(a!)
  dispatch:
    CPU: _erfinv_out_cpu
    CUDA: _erfinv_out_cuda

- func: i0(Tensor self) -> Tensor
  use_c10_dispatcher: full
  variants: function, method

- func: i0_(Tensor(a!) self) -> Tensor(a!)
  use_c10_dispatcher: full
  variants: function, method

- func: i0.out(Tensor self, *, Tensor(a!) out) -> Tensor(a!)
  dispatch:
    CPU, CUDA: i0_out

- func: sign(Tensor self) -> Tensor
  use_c10_dispatcher: full
  variants: function, method

- func: sign_(Tensor(a!) self) -> Tensor(a!)
  use_c10_dispatcher: full
  variants: method

- func: sign.out(Tensor self, *, Tensor(a!) out) -> Tensor(a!)
  dispatch:
    CPU, CUDA: sign_out

- func: signbit(Tensor self) -> Tensor
  use_c10_dispatcher: full
  variants: function, method

- func: signbit.out(Tensor self, *, Tensor(a!) out) -> Tensor(a!)
  dispatch:
    CPU: signbit_out
    CUDA: signbit_out

- func: dist(Tensor self, Tensor other, Scalar p=2) -> Tensor
  use_c10_dispatcher: full
  variants: method, function

- func: atan2.out(Tensor self, Tensor other, *, Tensor(a!) out) -> Tensor(a!)
  dispatch:
    CPU, CUDA: atan2_out

- func: atan2(Tensor self, Tensor other) -> Tensor
  use_c10_dispatcher: full
  variants: method, function

- func: lerp.Scalar_out(Tensor self, Tensor end, Scalar weight, *, Tensor(a!) out) -> Tensor(a!)
  dispatch:
    CPU: lerp_cpu_scalar_out
    CUDA: lerp_cuda_scalar_out

- func: lerp.Tensor_out(Tensor self, Tensor end, Tensor weight, *, Tensor(a!) out) -> Tensor(a!)
  dispatch:
    CPU: lerp_cpu_tensor_out
    CUDA: lerp_cuda_tensor_out

- func: lerp.Scalar(Tensor self, Tensor end, Scalar weight) -> Tensor
  use_c10_dispatcher: full
  variants: method, function
  dispatch:
    CPU: lerp_cpu_scalar
    CUDA: lerp_cuda_scalar

- func: lerp.Tensor(Tensor self, Tensor end, Tensor weight) -> Tensor
  use_c10_dispatcher: full
  variants: method, function
  dispatch:
    CPU: lerp_cpu_tensor
    CUDA: lerp_cuda_tensor

- func: histc.out(Tensor self, int bins=100, Scalar min=0, Scalar max=0, *, Tensor(a!) out) -> Tensor(a!)
  dispatch:
    CPU: legacy::cpu::_th_histc_out
    CUDA: _histc_out_cuda

- func: histc(Tensor self, int bins=100, Scalar min=0, Scalar max=0) -> Tensor
  use_c10_dispatcher: full
  variants: method, function
  dispatch:
    CPU: legacy::cpu::_th_histc
    CUDA: _histc_cuda

- func: fmod.Scalar_out(Tensor self, Scalar other, *, Tensor(a!) out) -> Tensor(a!)
  dispatch:
    CPU: fmod_out
    CUDA: fmod_cuda_out

- func: fmod.Scalar(Tensor self, Scalar other) -> Tensor
  use_c10_dispatcher: full
  variants: method, function
  dispatch:
    CPU: fmod
    CUDA: fmod_cuda

- func: fmod.Tensor_out(Tensor self, Tensor other, *, Tensor(a!) out) -> Tensor(a!)
  dispatch:
    CPU: fmod_out
    CUDA: fmod_cuda_out

- func: fmod.Tensor(Tensor self, Tensor other) -> Tensor
  use_c10_dispatcher: full
  variants: method, function
  dispatch:
    CPU: fmod
    CUDA: fmod_cuda

- func: hypot.out(Tensor self, Tensor other, *, Tensor(a!) out) -> Tensor(a!)
  dispatch:
    CPU, CUDA: hypot_out

- func: hypot(Tensor self, Tensor other) -> Tensor
  use_c10_dispatcher: full
  variants: method, function
  dispatch:
    CPU, CUDA: hypot

- func: hypot_(Tensor(a!) self, Tensor other) -> Tensor(a!)
  variants: method

- func: nextafter.out(Tensor self, Tensor other, *, Tensor(a!) out) -> Tensor(a!)
  dispatch:
    CPU, CUDA: nextafter_out

- func: nextafter(Tensor self, Tensor other) -> Tensor
  use_c10_dispatcher: full
  variants: method, function
  dispatch:
    CPU, CUDA: nextafter

- func: nextafter_(Tensor(a!) self, Tensor other) -> Tensor(a!)
  variants: method

- func: remainder.Scalar_out(Tensor self, Scalar other, *, Tensor(a!) out) -> Tensor(a!)
  dispatch:
    CPU, CUDA: remainder_out

- func: remainder.Scalar(Tensor self, Scalar other) -> Tensor
  use_c10_dispatcher: full
  variants: method, function
  dispatch:
    CPU, CUDA: remainder

- func: remainder.Tensor_out(Tensor self, Tensor other, *, Tensor(a!) out) -> Tensor(a!)
  dispatch:
    CPU, CUDA: remainder_out

- func: remainder.Tensor(Tensor self, Tensor other) -> Tensor
  use_c10_dispatcher: full
  variants: method, function
  dispatch:
    CPU, CUDA: remainder

- func: min(Tensor self) -> Tensor
  use_c10_dispatcher: full
  variants: method, function
  dispatch:
    CPU, CUDA: min
    QuantizedCPU: min_quantized_cpu

- func: max(Tensor self) -> Tensor
  use_c10_dispatcher: full
  variants: method, function
  dispatch:
    CPU, CUDA: max
    QuantizedCPU: max_quantized_cpu

- func: maximum(Tensor self, Tensor other) -> Tensor
  use_c10_dispatcher: full
  variants: method, function

- func: maximum.out(Tensor self, Tensor other, *, Tensor(a!) out) -> Tensor(a!)

# binary max, alias of maximum
# NOTE: max is not an alias for maximum, since there is also unary max
- func: max.other(Tensor self, Tensor other) -> Tensor
  use_c10_dispatcher: full
  variants: method, function

- func: max.out(Tensor self, Tensor other, *, Tensor(a!) out) -> Tensor(a!)

- func: minimum(Tensor self, Tensor other) -> Tensor
  use_c10_dispatcher: full
  variants: method, function

- func: minimum.out(Tensor self, Tensor other, *, Tensor(a!) out) -> Tensor(a!)

# binary min, alias for minimum
# NOTE: min is not an alias for minimum, since there is also unary min
- func: min.out(Tensor self, Tensor other, *, Tensor(a!) out) -> Tensor(a!)

- func: min.other(Tensor self, Tensor other) -> Tensor
  use_c10_dispatcher: full
  variants: method, function

- func: median(Tensor self) -> Tensor
  use_c10_dispatcher: full
  variants: method, function
  dispatch:
    CPU: median_cpu
    CUDA: median_cuda

- func: quantile.scalar_out(Tensor self, float q, int? dim=None, bool keepdim=False, *, Tensor(a!) out) -> Tensor(a!)

- func: quantile.scalar(Tensor self, float q, int? dim=None, bool keepdim=False) -> Tensor
  use_c10_dispatcher: full
  variants: method, function

- func: quantile.out(Tensor self, Tensor q, int? dim=None, bool keepdim=False, *, Tensor(a!) out) -> Tensor(a!)

- func: quantile(Tensor self, Tensor q, int? dim=None, bool keepdim=False) -> Tensor
  use_c10_dispatcher: full
  variants: method, function

- func: nanquantile.scalar_out(Tensor self, float q, int? dim=None, bool keepdim=False, *, Tensor(a!) out) -> Tensor(a!)

- func: nanquantile.scalar(Tensor self, float q, int? dim=None, bool keepdim=False) -> Tensor
  use_c10_dispatcher: full
  variants: method, function

- func: nanquantile.out(Tensor self, Tensor q, int? dim=None, bool keepdim=False, *, Tensor(a!) out) -> Tensor(a!)

- func: nanquantile(Tensor self, Tensor q, int? dim=None, bool keepdim=False) -> Tensor
  use_c10_dispatcher: full
  variants: method, function

- func: sort.values(Tensor self, int dim=-1, bool descending=False, *, Tensor(a!) values, Tensor(b!) indices) -> (Tensor(a!) values, Tensor(b!) indices)
  dispatch:
    CPU: sort_out_cpu
    CUDA: legacy::cuda::_th_sort_out

- func: sort(Tensor self, int dim=-1, bool descending=False) -> (Tensor values, Tensor indices)
  use_c10_dispatcher: full
  variants: method, function
  dispatch:
    CPU: sort_cpu
    CUDA: legacy::cuda::_th_sort
    QuantizedCPU: sort_quantized_cpu

- func: sort.dimname_values(Tensor self, Dimname dim, bool descending=False, *, Tensor(a!) values, Tensor(b!) indices) -> (Tensor(a!) values, Tensor(b!) indices)

- func: sort.dimname(Tensor self, Dimname dim, bool descending=False) -> (Tensor values, Tensor indices)
  variants: method, function

- func: argsort(Tensor self, int dim=-1, bool descending=False) -> Tensor
  use_c10_dispatcher: full
  variants: method, function

- func: argsort.dimname(Tensor self, Dimname dim, bool descending=False) -> Tensor
  variants: method, function

- func: topk.values(Tensor self, int k, int dim=-1, bool largest=True, bool sorted=True, *, Tensor(a!) values, Tensor(b!) indices) -> (Tensor(a!) values, Tensor(b!) indices)
  dispatch:
    CPU: topk_out_cpu
    CUDA: legacy::cuda::_th_topk_out

- func: topk(Tensor self, int k, int dim=-1, bool largest=True, bool sorted=True) -> (Tensor values, Tensor indices)
  use_c10_dispatcher: full
  variants: method, function
  dispatch:
    CPU, CUDA: topk
    QuantizedCPU: topk_quantized_cpu

- func: all(Tensor self) -> Tensor
  use_c10_dispatcher: full
  variants: method, function

- func: any(Tensor self) -> Tensor
  use_c10_dispatcher: full
  variants: method, function
  dispatch:
    CPU, CUDA: any
    SparseCPU, SparseCUDA: any_sparse

- func: renorm.out(Tensor self, Scalar p, int dim, Scalar maxnorm, *, Tensor(a!) out) -> Tensor(a!)
  dispatch:
    CPU: legacy::cpu::_th_renorm_out
    CUDA: legacy::cuda::_th_renorm_out

- func: renorm(Tensor self, Scalar p, int dim, Scalar maxnorm) -> Tensor
  use_c10_dispatcher: full
  variants: method, function
  dispatch:
    CPU: legacy::cpu::_th_renorm
    CUDA: legacy::cuda::_th_renorm

- func: unfold(Tensor(a) self, int dimension, int size, int step) -> Tensor(a)
  use_c10_dispatcher: full
  variants: method
  device_guard: False
  dispatch:
    CPU, CUDA: unfold
    QuantizedCPU, QuantizedCUDA: unfold

- func: unfold_backward(Tensor grad_in, int[] input_sizes, int dim, int size, int step) -> Tensor
  use_c10_dispatcher: full
  variants: function
  dispatch:
    CPU, CUDA: unfold_backward

- func: equal(Tensor self, Tensor other) -> bool
  use_c10_dispatcher: full
  variants: method, function
  dispatch:
    CPU: cpu_equal
    CUDA: cuda_equal
    QuantizedCPU: equal_quantized_cpu

- func: pow.Tensor_Tensor_out(Tensor self, Tensor exponent, *, Tensor(a!) out) -> Tensor(a!)
  dispatch:
    CPU, CUDA: pow_out

- func: pow.Tensor_Tensor(Tensor self, Tensor exponent) -> Tensor
  use_c10_dispatcher: full
  variants: method, function
  dispatch:
    CPU, CUDA: pow

- func: pow.Scalar_out(Scalar self, Tensor exponent, *, Tensor(a!) out) -> Tensor(a!)
  dispatch:
    CPU, CUDA: pow_out

- func: pow.Scalar(Scalar self, Tensor exponent) -> Tensor
  use_c10_dispatcher: full
  dispatch:
    CPU, CUDA: pow

- func: pow.Tensor_Scalar_out(Tensor self, Scalar exponent, *, Tensor(a!) out) -> Tensor(a!)
  dispatch:
    CPU, CUDA: pow_out
    SparseCPU, SparseCUDA: pow_out_sparse_scalar

- func: pow.Tensor_Scalar(Tensor self, Scalar exponent) -> Tensor
  use_c10_dispatcher: full
  variants: function, method
  dispatch:
    CPU, CUDA: pow
    SparseCPU, SparseCUDA: pow_sparse_scalar

- func: normal_(Tensor(a!) self, float mean=0, float std=1, *, Generator? generator=None) -> Tensor(a!)
  variants: method

- func: normal.Tensor_float_out(Tensor mean, float std=1, *, Generator? generator=None, Tensor(a!) out) -> Tensor(a!)

- func: normal.Tensor_float(Tensor mean, float std=1, *, Generator? generator=None) -> Tensor

- func: normal.float_Tensor_out(float mean, Tensor std, *, Generator? generator=None, Tensor(a!) out) -> Tensor(a!)

- func: normal.float_Tensor(float mean, Tensor std, *, Generator? generator=None) -> Tensor

- func: normal.Tensor_Tensor_out(Tensor mean, Tensor std, *, Generator? generator=None, Tensor(a!) out) -> Tensor(a!)

- func: normal.Tensor_Tensor(Tensor mean, Tensor std, *, Generator? generator=None) -> Tensor

- func: normal.float_float(float mean, float std, int[] size, *, Generator? generator=None, ScalarType? dtype=None, Layout? layout=None, Device? device=None, bool? pin_memory=None) -> Tensor

- func: normal.float_float_out(float mean, float std, int[] size, *, Generator? generator=None, Tensor(a!) out) -> Tensor(a!)

- func: alias(Tensor(a) self) -> Tensor(a)
  use_c10_dispatcher: full
  variants: method, function

- func: _addr(Tensor self, Tensor vec1, Tensor vec2, *, Scalar beta=1, Scalar alpha=1) -> Tensor
  use_c10_dispatcher: full
  dispatch:
    CPU: legacy::cpu::_th_addr
    CUDA: addr_cuda

- func: _addr_(Tensor(a!) self, Tensor vec1, Tensor vec2, *, Scalar beta=1, Scalar alpha=1) -> Tensor(a!)
  use_c10_dispatcher: full
  dispatch:
    CPU: legacy::cpu::_th_addr_
    CUDA: addr__cuda

- func: _addr.out(Tensor self, Tensor vec1, Tensor vec2, *, Scalar beta=1, Scalar alpha=1, Tensor(a!) out) -> Tensor(a!)
  dispatch:
    CPU: legacy::cpu::_th_addr_out
    CUDA: addr_out_cuda

- func: _index_copy_(Tensor(a!) self, int dim, Tensor index, Tensor source) -> Tensor(a!)
  use_c10_dispatcher: full
  dispatch:
    CPU: legacy::cpu::_th_index_copy_
    CUDA: legacy::cuda::_th_index_copy_

- func: _cumsum(Tensor self, int dim) -> Tensor
  use_c10_dispatcher: full
  dispatch:
    CPU: _cumsum_cpu
    CUDA: _cumsum_cuda

- func: _cumsum.out(Tensor self, int dim, *, Tensor(a!) out) -> Tensor(a!)
  dispatch:
    CPU: _cumsum_out_cpu
    CUDA: _cumsum_out_cuda

- func: _cumprod(Tensor self, int dim) -> Tensor
  use_c10_dispatcher: full
  dispatch:
    CPU: _cumprod_cpu
    CUDA: _cumprod_cuda

- func: _cumprod.out(Tensor self, int dim, *, Tensor(a!) out) -> Tensor(a!)
  dispatch:
    CPU: _cumprod_out_cpu
    CUDA: _cumprod_out_cuda

- func: _var(Tensor self, bool unbiased=True) -> Tensor
  use_c10_dispatcher: full
  dispatch:
    CPU: legacy::cpu::_th_var

- func: _std(Tensor self, bool unbiased=True) -> Tensor
  use_c10_dispatcher: full
  dispatch:
    CPU: legacy::cpu::_th_std

- func: _amp_non_finite_check_and_unscale_(Tensor(a!) self, Tensor(b!) found_inf, Tensor inv_scale) -> ()
  use_c10_dispatcher: full
  variants: function
  dispatch:
    CUDA: _amp_non_finite_check_and_unscale_cuda_

- func: _amp_update_scale(Tensor(a!) growth_tracker, Tensor current_scale, Tensor found_inf, float scale_growth_factor, float scale_backoff_factor, int growth_interval) -> Tensor
  use_c10_dispatcher: full
  variants: function
  dispatch:
    CUDA: _amp_update_scale_cuda

- func: _cat(Tensor[] tensors, int dim=0) -> Tensor
  use_c10_dispatcher: full
  dispatch:
    CPU: _cat_cpu
    CUDA: cat_cuda
    QuantizedCPU: cat_quantized_cpu

- func: _cat.out(Tensor[] tensors, int dim=0, *, Tensor(a!) out) -> Tensor(a!)
  dispatch:
    CPU: _cat_out_cpu
    CUDA: cat_out_cuda
    QuantizedCPU: cat_out_quantized_cpu

- func: _foreach_add.Scalar(Tensor[] tensors, Scalar scalar) -> Tensor[]
  use_c10_dispatcher: full
  device_guard: False
  variants: function
  dispatch:
    CPU: foreach_tensor_add_scalar_kernel_slow
    CUDA: foreach_tensor_add_scalar_kernel_cuda

- func: _foreach_add_.Scalar(Tensor(a!)[] self, Scalar scalar) -> ()
  device_guard: False
  variants: function
  dispatch:
    CPU: foreach_tensor_add_scalar_kernel_slow_
    CUDA: foreach_tensor_add_scalar_kernel_cuda_

- func: _foreach_sub.Scalar(Tensor[] tensors, Scalar scalar) -> Tensor[]
  device_guard: False
  variants: function
  dispatch:
    CPU: foreach_tensor_sub_scalar_kernel_slow
    CUDA: foreach_tensor_sub_scalar_kernel_cuda

- func: _foreach_sub_.Scalar(Tensor(a!)[] self, Scalar scalar) -> ()
  device_guard: False
  variants: function
  dispatch:
    CPU: foreach_tensor_sub_scalar_kernel_slow_
    CUDA: foreach_tensor_sub_scalar_kernel_cuda_

- func: _foreach_mul.Scalar(Tensor[] tensors, Scalar scalar) -> Tensor[]
  device_guard: False
  variants: function
  dispatch:
    CPU: foreach_tensor_mul_scalar_kernel_slow
    CUDA: foreach_tensor_mul_scalar_kernel_cuda

- func: _foreach_mul_.Scalar(Tensor(a!)[] self, Scalar scalar) -> ()
  device_guard: False
  variants: function
  dispatch:
    CPU: foreach_tensor_mul_scalar_kernel_slow_
    CUDA: foreach_tensor_mul_scalar_kernel_cuda_

- func: _foreach_div.Scalar(Tensor[] tensors, Scalar scalar) -> Tensor[]
  device_guard: False
  variants: function
  dispatch:
    CPU: foreach_tensor_div_scalar_kernel_slow
    CUDA: foreach_tensor_div_scalar_kernel_cuda

- func: _foreach_div_.Scalar(Tensor(a!)[] self, Scalar scalar) -> ()
  device_guard: False
  variants: function
  dispatch:
    CPU: foreach_tensor_div_scalar_kernel_slow_
    CUDA: foreach_tensor_div_scalar_kernel_cuda_

- func: _foreach_add.List(Tensor[] tensors1, Tensor[] tensors2, Scalar alpha=1) -> Tensor[]
  device_guard: False
  variants: function
  dispatch:
    CPU: foreach_tensor_add_list_kernel_slow
    CUDA: foreach_tensor_add_list_kernel_cuda

- func: _foreach_add_.List(Tensor(a!)[] self, Tensor[] other, Scalar alpha=1) -> ()
  device_guard: False
  variants: function
  dispatch:
    CPU: foreach_tensor_add_list_kernel_slow_
    CUDA: foreach_tensor_add_list_kernel_cuda_

- func: _foreach_sub.List(Tensor[] tensors1, Tensor[] tensors2, Scalar alpha=1) -> Tensor[]
  device_guard: False
  variants: function
  dispatch:
    CPU: foreach_tensor_sub_list_kernel_slow
    CUDA: foreach_tensor_sub_list_kernel_cuda

- func: _foreach_sub_.List(Tensor(a!)[] self, Tensor[] other, Scalar alpha=1) -> ()
  device_guard: False
  variants: function
  dispatch:
    CPU: foreach_tensor_sub_list_kernel_slow_
    CUDA: foreach_tensor_sub_list_kernel_cuda_

- func: _foreach_mul.List(Tensor[] tensors1, Tensor[] tensors2) -> Tensor[]
  device_guard: False
  variants: function
  dispatch:
    CPU: foreach_tensor_mul_list_kernel_slow
    CUDA: foreach_tensor_mul_list_kernel_cuda

- func: _foreach_mul_.List(Tensor(a!)[] self, Tensor[] other) -> ()
  device_guard: False
  variants: function
  dispatch:
    CPU: foreach_tensor_mul_list_kernel_slow_
    CUDA: foreach_tensor_mul_list_kernel_cuda_

- func: _foreach_div.List(Tensor(a!)[] self, Tensor[] other) -> Tensor[]
  device_guard: False
  variants: function
  dispatch:
    CPU: foreach_tensor_div_list_kernel_slow
    CUDA: foreach_tensor_div_list_kernel_cuda

- func: _foreach_div_.List(Tensor(a!)[] self, Tensor[] other) -> ()
  device_guard: False
  variants: function
  dispatch:
    CPU: foreach_tensor_div_list_kernel_slow_
    CUDA: foreach_tensor_div_list_kernel_cuda_

- func: _foreach_exp(Tensor[] tensors) -> Tensor[]
  device_guard: False
  variants: function
  dispatch:
    CPU: foreach_tensor_exp_slow
    CUDA: foreach_tensor_exp_cuda

- func: _foreach_exp_(Tensor(a!)[] self) -> ()
  device_guard: False
  variants: function
  dispatch:
    CPU: foreach_tensor_exp_slow_
    CUDA: foreach_tensor_exp_cuda_

- func: _foreach_sqrt(Tensor[] tensors) -> Tensor[]
  device_guard: False
  variants: function
  dispatch:
    CPU: foreach_tensor_sqrt_slow
    CUDA: foreach_tensor_sqrt_cuda

- func: _foreach_sqrt_(Tensor(a!)[] self) -> ()
  device_guard: False
  variants: function
  dispatch:
    CPU: foreach_tensor_sqrt_slow_
    CUDA: foreach_tensor_sqrt_cuda_

- func: _foreach_addcdiv_(Tensor(a!)[] self, Tensor[] tensor1, Tensor[] tensor2, Scalar value=1) -> ()
  device_guard: False
  variants: function
  dispatch:
    CPU: foreach_tensor_addcdiv_slow_
    CUDA: foreach_tensor_addcdiv_cuda_

- func: _foreach_addcmul_(Tensor(a!)[] self, Tensor[] tensor1, Tensor[] tensor2, Scalar value=1) -> ()
  device_guard: False
  variants: function
  dispatch:
    CPU: foreach_tensor_addcmul_slow_
    CUDA: foreach_tensor_addcmul_cuda_

- func: _foreach_addcdiv(Tensor[] input, Tensor[] tensor1, Tensor[] tensor2, Scalar value=1) -> Tensor[]
  device_guard: False
  variants: function
  dispatch:
    CPU: foreach_tensor_addcdiv_slow
    CUDA: foreach_tensor_addcdiv_cuda

- func: _foreach_addcmul(Tensor[] input, Tensor[] tensor1, Tensor[] tensor2, Scalar value=1) -> Tensor[]
  device_guard: False
  variants: function
  dispatch:
    CPU: foreach_tensor_addcmul_slow
    CUDA: foreach_tensor_addcmul_cuda

- func: _mode(Tensor self, int dim=-1, bool keepdim=False) -> (Tensor, Tensor)
  use_c10_dispatcher: full
  dispatch:
    CPU: legacy::cpu::_th_mode
    CUDA: legacy::cuda::_th_mode

- func: _mode.values(Tensor self, int dim=-1, bool keepdim=False, *, Tensor(a!) values, Tensor(b!) indices) -> (Tensor(a!), Tensor(b!))
  dispatch:
    CPU: legacy::cpu::_th_mode_out
    CUDA: legacy::cuda::_th_mode_out

- func: bucketize.Tensor(Tensor self, Tensor boundaries, *, bool out_int32=False, bool right=False) -> Tensor
  use_c10_dispatcher: full
  dispatch:
    CPU: bucketize_cpu
    CUDA: bucketize_cuda

- func: bucketize.Tensor_out(Tensor self, Tensor boundaries, *, bool out_int32=False, bool right=False, Tensor(a!) out) -> Tensor(a!)
  dispatch:
    CPU: bucketize_out_cpu
    CUDA: bucketize_out_cuda

- func: bucketize.Scalar(Scalar self, Tensor boundaries, *, bool out_int32=False, bool right=False) -> Tensor
  use_c10_dispatcher: full
  dispatch:
    CPU: bucketize_cpu
    CUDA: bucketize_cuda

- func: searchsorted.Tensor(Tensor sorted_sequence, Tensor self, *, bool out_int32=False, bool right=False) -> Tensor
  use_c10_dispatcher: full
  dispatch:
    CPU: searchsorted_cpu
    CUDA: searchsorted_cuda

- func: searchsorted.Tensor_out(Tensor sorted_sequence, Tensor self, *, bool out_int32=False, bool right=False, Tensor(a!) out) -> Tensor(a!)
  dispatch:
    CPU: searchsorted_out_cpu
    CUDA: searchsorted_out_cuda

- func: searchsorted.Scalar(Tensor sorted_sequence, Scalar self, *, bool out_int32=False, bool right=False) -> Tensor
  use_c10_dispatcher: full
  dispatch:
    CPU: searchsorted_cpu
    CUDA: searchsorted_cuda

## NN wrappers

- func: mse_loss.out(Tensor self, Tensor target, int reduction=Mean, *, Tensor(a!) out) -> Tensor(a!)
  python_module: nn

- func: mse_loss(Tensor self, Tensor target, int reduction=Mean) -> Tensor
  use_c10_dispatcher: full
  python_module: nn

- func: mse_loss_backward.grad_input(Tensor grad_output, Tensor self, Tensor target, int reduction, *, Tensor(a!) grad_input) -> Tensor(a!)
  python_module: nn
  dispatch:
    CPU, CUDA: mse_loss_backward_out

- func: mse_loss_backward(Tensor grad_output, Tensor self, Tensor target, int reduction) -> Tensor
  use_c10_dispatcher: full
  python_module: nn
  dispatch:
    CPU, CUDA: mse_loss_backward

- func: l1_loss.out(Tensor self, Tensor target, int reduction=Mean, *, Tensor(a!) out) -> Tensor(a!)
  python_module: nn

- func: l1_loss(Tensor self, Tensor target, int reduction=Mean) -> Tensor
  use_c10_dispatcher: full
  python_module: nn

- func: l1_loss_backward.grad_input(Tensor grad_output, Tensor self, Tensor target, int reduction, *, Tensor(a!) grad_input) -> Tensor(a!)
  python_module: nn
  dispatch:
    CPU, CUDA: l1_loss_backward_out

- func: l1_loss_backward(Tensor grad_output, Tensor self, Tensor target, int reduction) -> Tensor
  use_c10_dispatcher: full
  python_module: nn

- func: multi_margin_loss.out(Tensor self, Tensor target, Scalar p=1, Scalar margin=1, Tensor? weight=None, int reduction=Mean, *, Tensor(a!) out) -> Tensor(a!)
  python_module: nn
  dispatch:
    CPU: multi_margin_loss_cpu_out
    CUDA: legacy::cuda::_thnn_multi_margin_loss_forward_out

- func: multi_margin_loss(Tensor self, Tensor target, Scalar p=1, Scalar margin=1, Tensor? weight=None, int reduction=Mean) -> Tensor
  use_c10_dispatcher: full
  python_module: nn
  dispatch:
    CPU: multi_margin_loss_cpu
    CUDA: legacy::cuda::_thnn_multi_margin_loss_forward

- func: multi_margin_loss_backward.grad_input(Tensor grad_output, Tensor self, Tensor target, Scalar p, Scalar margin, Tensor? weight=None, int reduction=Mean, *, Tensor(a!) grad_input) -> Tensor(a!)
  python_module: nn
  dispatch:
    CPU: multi_margin_loss_cpu_backward_out
    CUDA: legacy::cuda::_thnn_multi_margin_loss_backward_out

- func: multi_margin_loss_backward(Tensor grad_output, Tensor self, Tensor target, Scalar p, Scalar margin, Tensor? weight=None, int reduction=Mean) -> Tensor
  use_c10_dispatcher: full
  python_module: nn
  dispatch:
    CPU: multi_margin_loss_cpu_backward
    CUDA: legacy::cuda::_thnn_multi_margin_loss_backward

- func: multilabel_margin_loss.out(Tensor self, Tensor target, int reduction=Mean, *, Tensor(a!) out) -> Tensor(a!)
  python_module: nn

- func: multilabel_margin_loss(Tensor self, Tensor target, int reduction=Mean) -> Tensor
  use_c10_dispatcher: full
  python_module: nn

- func: multilabel_margin_loss_forward.output(Tensor self, Tensor target, int reduction, *, Tensor(a!) output, Tensor(b!) is_target) -> (Tensor(a!), Tensor(b!))
  python_module: nn
  dispatch:
    CPU: multilabel_margin_loss_forward_out_cpu
    CUDA: legacy::cuda::_thnn_multilabel_margin_loss_forward_out

- func: multilabel_margin_loss_forward(Tensor self, Tensor target, int reduction) -> (Tensor output, Tensor is_target)
  use_c10_dispatcher: full
  python_module: nn
  dispatch:
    CPU: multilabel_margin_loss_forward_cpu
    CUDA: legacy::cuda::_thnn_multilabel_margin_loss_forward

- func: multilabel_margin_loss_backward.grad_input(Tensor grad_output, Tensor self, Tensor target, int reduction, Tensor is_target, *, Tensor(a!) grad_input) -> Tensor(a!)
  python_module: nn
  dispatch:
    CPU: multilabel_margin_loss_backward_cpu_out
    CUDA: legacy::cuda::_thnn_multilabel_margin_loss_backward_out

- func: multilabel_margin_loss_backward(Tensor grad_output, Tensor self, Tensor target, int reduction, Tensor is_target) -> Tensor
  use_c10_dispatcher: full
  python_module: nn
  dispatch:
    CPU: multilabel_margin_loss_backward_cpu
    CUDA: legacy::cuda::_thnn_multilabel_margin_loss_backward

- func: nll_loss.out(Tensor self, Tensor target, Tensor? weight=None, int reduction=Mean, int ignore_index=-100, *, Tensor(a!) out) -> Tensor(a!)
  python_module: nn

- func: nll_loss(Tensor self, Tensor target, Tensor? weight=None, int reduction=Mean, int ignore_index=-100) -> Tensor
  use_c10_dispatcher: full
  python_module: nn

- func: nll_loss_forward.output(Tensor self, Tensor target, Tensor? weight, int reduction, int ignore_index, *, Tensor(a!) output, Tensor(b!) total_weight) -> (Tensor(a!), Tensor(b!))
  python_module: nn
  dispatch:
    CPU: nll_loss_forward_out_cpu
    CUDA: legacy::cuda::_thnn_nll_loss_forward_out

- func: nll_loss_forward(Tensor self, Tensor target, Tensor? weight, int reduction, int ignore_index) -> (Tensor output, Tensor total_weight)
  use_c10_dispatcher: full
  python_module: nn
  dispatch:
    CPU: nll_loss_forward_cpu
    CUDA: legacy::cuda::_thnn_nll_loss_forward

- func: nll_loss_backward.grad_input(Tensor grad_output, Tensor self, Tensor target, Tensor? weight, int reduction, int ignore_index, Tensor total_weight, *, Tensor(a!) grad_input) -> Tensor(a!)
  python_module: nn
  dispatch:
    CPU: nll_loss_backward_out_cpu
    CUDA: legacy::cuda::_thnn_nll_loss_backward_out

- func: nll_loss_backward(Tensor grad_output, Tensor self, Tensor target, Tensor? weight, int reduction, int ignore_index, Tensor total_weight) -> Tensor
  use_c10_dispatcher: full
  python_module: nn
  dispatch:
    CPU: nll_loss_backward_cpu
    CUDA: legacy::cuda::_thnn_nll_loss_backward

- func: nll_loss2d.out(Tensor self, Tensor target, Tensor? weight=None, int reduction=Mean, int ignore_index=-100, *, Tensor(a!) out) -> Tensor(a!)
  python_module: nn

- func: nll_loss2d(Tensor self, Tensor target, Tensor? weight=None, int reduction=Mean, int ignore_index=-100) -> Tensor
  use_c10_dispatcher: full
  python_module: nn

- func: nll_loss2d_forward.output(Tensor self, Tensor target, Tensor? weight, int reduction, int ignore_index, *, Tensor(a!) output, Tensor(b!) total_weight) -> (Tensor(a!), Tensor(b!))
  python_module: nn
  dispatch:
    CPU: nll_loss2d_forward_out_cpu
    CUDA: legacy::cuda::_thnn_nll_loss2d_forward_out

- func: nll_loss2d_forward(Tensor self, Tensor target, Tensor? weight, int reduction, int ignore_index) -> (Tensor output, Tensor total_weight)
  use_c10_dispatcher: full
  python_module: nn
  dispatch:
    CPU: nll_loss2d_forward_cpu
    CUDA: legacy::cuda::_thnn_nll_loss2d_forward

- func: nll_loss2d_backward.grad_input(Tensor grad_output, Tensor self, Tensor target, Tensor? weight, int reduction, int ignore_index, Tensor total_weight, *, Tensor(a!) grad_input) -> Tensor(a!)
  python_module: nn
  dispatch:
    CPU: nll_loss2d_backward_out_cpu
    CUDA: legacy::cuda::_thnn_nll_loss2d_backward_out

- func: nll_loss2d_backward(Tensor grad_output, Tensor self, Tensor target, Tensor? weight, int reduction, int ignore_index, Tensor total_weight) -> Tensor
  use_c10_dispatcher: full
  python_module: nn
  dispatch:
    CPU: nll_loss2d_backward_cpu
    CUDA: legacy::cuda::_thnn_nll_loss2d_backward

- func: smooth_l1_loss.out(Tensor self, Tensor target, int reduction=Mean, *, Tensor(a!) out) -> Tensor(a!)
  python_module: nn
  dispatch:
    CPU: smooth_l1_loss_out
    CUDA: smooth_l1_loss_out

- func: smooth_l1_loss(Tensor self, Tensor target, int reduction=Mean) -> Tensor
  use_c10_dispatcher: full
  python_module: nn

- func: smooth_l1_loss_backward.grad_input(Tensor grad_output, Tensor self, Tensor target, int reduction, *, Tensor(a!) grad_input) -> Tensor(a!)
  python_module: nn
  dispatch:
    CPU: smooth_l1_loss_backward_out
    CUDA: smooth_l1_loss_backward_out

- func: smooth_l1_loss_backward(Tensor grad_output, Tensor self, Tensor target, int reduction) -> Tensor
  use_c10_dispatcher: full
  python_module: nn

- func: soft_margin_loss.out(Tensor self, Tensor target, int reduction=Mean, *, Tensor(a!) out) -> Tensor(a!)
  python_module: nn

- func: soft_margin_loss(Tensor self, Tensor target, int reduction=Mean) -> Tensor
  use_c10_dispatcher: full
  python_module: nn

- func: soft_margin_loss_backward.grad_input(Tensor grad_output, Tensor self, Tensor target, int reduction, *, Tensor(a!) grad_input) -> Tensor(a!)
  python_module: nn

- func: soft_margin_loss_backward(Tensor grad_output, Tensor self, Tensor target, int reduction) -> Tensor
  use_c10_dispatcher: full
  python_module: nn

- func: elu.out(Tensor self, Scalar alpha=1, Scalar scale=1, Scalar input_scale=1, *, Tensor(a!) out) -> Tensor(a!)
  python_module: nn
  dispatch:
    CPU, CUDA: elu_out

- func: elu(Tensor self, Scalar alpha=1, Scalar scale=1, Scalar input_scale=1) -> Tensor
  use_c10_dispatcher: full
  python_module: nn
  dispatch:
    CPU, CUDA: elu

- func: elu_backward.grad_input(Tensor grad_output, Scalar alpha, Scalar scale, Scalar input_scale, Tensor output, *, Tensor(a!) grad_input) -> Tensor(a!)
  python_module: nn
  dispatch:
    CPU, CUDA: elu_backward_out

- func: elu_backward(Tensor grad_output, Scalar alpha, Scalar scale, Scalar input_scale, Tensor output) -> Tensor
  use_c10_dispatcher: full
  python_module: nn
  dispatch:
    CPU, CUDA: elu_backward

- func: elu_(Tensor(a!) self, Scalar alpha=1, Scalar scale=1, Scalar input_scale=1) -> Tensor(a!)
  use_c10_dispatcher: full
  python_module: nn

- func: glu.out(Tensor self, int dim=-1, *, Tensor(a!) out) -> Tensor(a!)
  python_module: nn
  dispatch:
    CPU: glu_out
    CUDA: legacy::cuda::_thnn_glu_forward_out

- func: glu(Tensor self, int dim=-1) -> Tensor
  use_c10_dispatcher: full
  python_module: nn
  dispatch:
    CPU: glu
    CUDA: legacy::cuda::_thnn_glu_forward

- func: glu_backward.grad_input(Tensor grad_output, Tensor self, int dim, *, Tensor(a!) grad_input) -> Tensor(a!)
  python_module: nn
  dispatch:
    CPU: glu_backward_out
    CUDA: legacy::cuda::_thnn_glu_backward_out

- func: glu_backward(Tensor grad_output, Tensor self, int dim) -> Tensor
  use_c10_dispatcher: full
  python_module: nn
  dispatch:
    CPU: glu_backward
    CUDA: legacy::cuda::_thnn_glu_backward

- func: hardsigmoid.out(Tensor self, *, Tensor(a!) out) -> Tensor(a!)
  python_module: nn
  dispatch:
    CPU, CUDA: hardsigmoid_out

- func: hardsigmoid(Tensor self) -> Tensor
  use_c10_dispatcher: full
  python_module: nn
  dispatch:
    CPU, CUDA: hardsigmoid
    QuantizedCPU: hardsigmoid_quantized_cpu

- func: hardsigmoid_(Tensor(a!) self) -> Tensor(a!)
  use_c10_dispatcher: full
  python_module: nn
  dispatch:
    CPU, CUDA: hardsigmoid_

- func: hardsigmoid_backward(Tensor grad_output, Tensor self) -> Tensor
  use_c10_dispatcher: full
  python_module: nn
  dispatch:
    CPU, CUDA: hardsigmoid_backward

- func: hardtanh.out(Tensor self, Scalar min_val=-1, Scalar max_val=1, *, Tensor(a!) out) -> Tensor(a!)
  python_module: nn
  dispatch:
    CPU, CUDA: hardtanh_out
    QuantizedCPU: hardtanh_out_quantized_cpu

- func: hardtanh(Tensor self, Scalar min_val=-1, Scalar max_val=1) -> Tensor
  use_c10_dispatcher: full
  python_module: nn
  dispatch:
    CPU, CUDA: hardtanh
    QuantizedCPU: hardtanh_quantized_cpu

- func: hardtanh_backward.grad_input(Tensor grad_output, Tensor self, Scalar min_val, Scalar max_val, *, Tensor(a!) grad_input) -> Tensor(a!)
  python_module: nn
  dispatch:
    CPU, CUDA: hardtanh_backward_out

- func: hardtanh_backward(Tensor grad_output, Tensor self, Scalar min_val, Scalar max_val) -> Tensor
  use_c10_dispatcher: full
  python_module: nn
  dispatch:
    CPU, CUDA: hardtanh_backward

- func: hardtanh_(Tensor(a!) self, Scalar min_val=-1, Scalar max_val=1) -> Tensor(a!)
  use_c10_dispatcher: full
  python_module: nn
  dispatch:
    CPU, CUDA: hardtanh_
    QuantizedCPU: hardtanh_quantized_cpu_

- func: hardswish.out(Tensor self, *, Tensor(a!) out) -> Tensor(a!)
  python_module: nn
  dispatch:
    CPU, CUDA: hardswish_out

- func: hardswish(Tensor self) -> Tensor
  use_c10_dispatcher: full
  python_module: nn
  dispatch:
    CPU, CUDA: hardswish

- func: hardswish_(Tensor(a!) self) -> Tensor(a!)
  use_c10_dispatcher: full
  python_module: nn
  dispatch:
    CPU, CUDA: hardswish_

- func: hardswish_backward(Tensor grad_output, Tensor self) -> Tensor
  use_c10_dispatcher: full
  python_module: nn
  dispatch:
    CPU, CUDA: hardswish_backward

- func: leaky_relu.out(Tensor self, Scalar negative_slope=0.01, *, Tensor(a!) out) -> Tensor(a!)
  python_module: nn
  dispatch:
    CPU, CUDA: leaky_relu_out
    QuantizedCPU: leaky_relu_out_quantized_cpu

- func: leaky_relu(Tensor self, Scalar negative_slope=0.01) -> Tensor
  use_c10_dispatcher: full
  python_module: nn
  dispatch:
    CPU, CUDA: leaky_relu
    QuantizedCPU: heaky_relu_quantized_cpu

- func: leaky_relu_backward(Tensor grad_output, Tensor self, Scalar negative_slope, bool self_is_result) -> Tensor
  use_c10_dispatcher: full
  python_module: nn
  dispatch:
    CPU, CUDA: leaky_relu_backward

- func: leaky_relu_(Tensor(a!) self, Scalar negative_slope=0.01) -> Tensor(a!)
  use_c10_dispatcher: full
  python_module: nn
  dispatch:
    CPU, CUDA: leaky_relu_
    QuantizedCPU: leaky_relu_quantized_cpu_

- func: log_sigmoid.out(Tensor self, *, Tensor(a!) out) -> Tensor(a!)
  python_module: nn

- func: log_sigmoid(Tensor self) -> Tensor
  use_c10_dispatcher: full
  python_module: nn

- func: log_sigmoid_forward.output(Tensor self, *, Tensor(a!) output, Tensor(b!) buffer) -> (Tensor(a!), Tensor(b!))
  python_module: nn
  dispatch:
    CPU: log_sigmoid_forward_out_cpu
    CUDA: legacy::cuda::_thnn_log_sigmoid_forward_out

- func: log_sigmoid_forward(Tensor self) -> (Tensor output, Tensor buffer)
  use_c10_dispatcher: full
  python_module: nn
  dispatch:
    CPU: log_sigmoid_forward_cpu
    CUDA: legacy::cuda::_thnn_log_sigmoid_forward

- func: log_sigmoid_backward.grad_input(Tensor grad_output, Tensor self, Tensor buffer, *, Tensor(a!) grad_input) -> Tensor(a!)
  python_module: nn
  dispatch:
    CPU: log_sigmoid_backward_out_cpu
    CUDA: legacy::cuda::_thnn_log_sigmoid_backward_out

- func: log_sigmoid_backward(Tensor grad_output, Tensor self, Tensor buffer) -> Tensor
  use_c10_dispatcher: full
  python_module: nn
  dispatch:
    CPU: log_sigmoid_backward_cpu
    CUDA: legacy::cuda::_thnn_log_sigmoid_backward

- func: rrelu_with_noise.out(Tensor self, Tensor noise, Scalar lower=0.125, Scalar upper=0.3333333333333333, bool training=False, Generator? generator=None, *, Tensor(a!) out) -> Tensor(a!)
  python_module: nn
  dispatch:
    CPU: rrelu_with_noise_out_cpu
    CUDA: legacy::cuda::_thnn_rrelu_with_noise_forward_out

- func: rrelu_with_noise(Tensor self, Tensor noise, Scalar lower=0.125, Scalar upper=0.3333333333333333, bool training=False, Generator? generator=None) -> Tensor
  python_module: nn
  dispatch:
    CPU: rrelu_with_noise_cpu
    CUDA: legacy::cuda::_thnn_rrelu_with_noise_forward

- func: rrelu_with_noise_backward(Tensor grad_output, Tensor self, Tensor noise, Scalar lower, Scalar upper, bool training, bool self_is_result) -> Tensor
  use_c10_dispatcher: full
  python_module: nn

- func: rrelu_with_noise_(Tensor(a!) self, Tensor noise, Scalar lower=0.125, Scalar upper=0.3333333333333333, bool training=False, Generator? generator=None) -> Tensor(a!)
  python_module: nn
  dispatch:
    CPU: rrelu_with_noise_cpu_
    CUDA: legacy::cuda::_thnn_rrelu_with_noise_forward_

- func: softplus.out(Tensor self, Scalar beta=1, Scalar threshold=20, *, Tensor(a!) out) -> Tensor(a!)
  python_module: nn
  dispatch:
    CPU, CUDA: softplus_out

- func: softplus(Tensor self, Scalar beta=1, Scalar threshold=20) -> Tensor
  use_c10_dispatcher: full
  python_module: nn
  dispatch:
    CPU, CUDA: softplus

- func: softplus_backward.grad_input(Tensor grad_output, Tensor self, Scalar beta, Scalar threshold, Tensor output, *, Tensor(a!) grad_input) -> Tensor(a!)
  python_module: nn
  dispatch:
    CPU, CUDA: softplus_backward_out

- func: softplus_backward(Tensor grad_output, Tensor self, Scalar beta, Scalar threshold, Tensor output) -> Tensor
  use_c10_dispatcher: full
  python_module: nn
  dispatch:
    CPU, CUDA: softplus_backward

- func: softshrink.out(Tensor self, Scalar lambd=0.5, *, Tensor(a!) out) -> Tensor(a!)
  python_module: nn
  dispatch:
    CPU, CUDA: softshrink_out

- func: softshrink(Tensor self, Scalar lambd=0.5) -> Tensor
  use_c10_dispatcher: full
  python_module: nn
  dispatch:
    CPU, CUDA: softshrink

- func: softshrink_backward.grad_input(Tensor grad_output, Tensor self, Scalar lambd, *, Tensor(a!) grad_input) -> Tensor(a!)
  python_module: nn
  dispatch:
    CPU, CUDA: softshrink_backward_out

- func: softshrink_backward(Tensor grad_output, Tensor self, Scalar lambd) -> Tensor
  use_c10_dispatcher: full
  python_module: nn
  dispatch:
    CPU, CUDA: softshrink_backward

- func: adaptive_avg_pool2d.out(Tensor self, int[2] output_size, *, Tensor(a!) out) -> Tensor(a!)
  python_module: nn
  dispatch:
    CPU, CUDA: adaptive_avg_pool2d_out_cpu
    MkldnnCPU: mkldnn_adaptive_avg_pool2d_out

- func: adaptive_avg_pool2d(Tensor self, int[2] output_size) -> Tensor
  use_c10_dispatcher: full
  python_module: nn

- func: mkldnn_adaptive_avg_pool2d(Tensor self, int[2] output_size) -> Tensor
  use_c10_dispatcher: full
  dispatch:
    MkldnnCPU: mkldnn_adaptive_avg_pool2d

- func: _adaptive_avg_pool2d(Tensor self, int[2] output_size) -> Tensor
  use_c10_dispatcher: full
  dispatch:
    CPU: adaptive_avg_pool2d_cpu
    CUDA: adaptive_avg_pool2d_cuda
    QuantizedCPU: adaptive_avg_pool2d_quantized_cpu

- func: _adaptive_avg_pool2d_backward(Tensor grad_output, Tensor self) -> Tensor
  use_c10_dispatcher: full
  python_module: nn
  dispatch:
    CPU: adaptive_avg_pool2d_backward_cpu
    CUDA: adaptive_avg_pool2d_backward_cuda

- func: adaptive_avg_pool3d.out(Tensor self, int[3] output_size, *, Tensor(a!) out) -> Tensor(a!)
  python_module: nn
  dispatch:
    CPU: adaptive_avg_pool3d_out_cpu
    CUDA: adaptive_avg_pool3d_out_cuda
    QuantizedCPU: adaptive_avg_pool3d_out_quantized_cpu

- func: adaptive_avg_pool3d(Tensor self, int[3] output_size) -> Tensor
  use_c10_dispatcher: full
  python_module: nn
  dispatch:
    CPU: adaptive_avg_pool3d_cpu
    CUDA: adaptive_avg_pool3d_cuda
    QuantizedCPU: adaptive_avg_pool3d_quantized_cpu

- func: adaptive_avg_pool3d_backward.grad_input(Tensor grad_output, Tensor self, *, Tensor(a!) grad_input) -> Tensor(a!)
  python_module: nn
  dispatch:
    CPU: adaptive_avg_pool3d_backward_out_cpu
    CUDA: adaptive_avg_pool3d_backward_out_cuda

- func: adaptive_avg_pool3d_backward(Tensor grad_output, Tensor self) -> Tensor
  use_c10_dispatcher: full
  python_module: nn
  dispatch:
    CPU: adaptive_avg_pool3d_backward_cpu
    CUDA: adaptive_avg_pool3d_backward_cuda

# Return: (Tensor output, Tensor indices)
- func: adaptive_max_pool2d.out(Tensor self, int[2] output_size, *, Tensor(a!) out, Tensor(b!) indices) -> (Tensor(a!), Tensor(b!))
  python_module: nn
  dispatch:
    CPU: adaptive_max_pool2d_out_cpu
    CUDA: adaptive_max_pool2d_out_cuda

# Return: (Tensor output, Tensor indices)
- func: adaptive_max_pool2d(Tensor self, int[2] output_size) -> (Tensor, Tensor)
  use_c10_dispatcher: full
  python_module: nn
  dispatch:
    CPU: adaptive_max_pool2d_cpu
    CUDA: adaptive_max_pool2d_cuda

- func: adaptive_max_pool2d_backward.grad_input(Tensor grad_output, Tensor self, Tensor indices, *, Tensor(a!) grad_input) -> Tensor(a!)
  python_module: nn
  dispatch:
    CPU: adaptive_max_pool2d_backward_out_cpu
    CUDA: adaptive_max_pool2d_backward_out_cuda

- func: adaptive_max_pool2d_backward(Tensor grad_output, Tensor self, Tensor indices) -> Tensor
  use_c10_dispatcher: full
  python_module: nn
  dispatch:
    CPU: adaptive_max_pool2d_backward_cpu
    CUDA: adaptive_max_pool2d_backward_cuda

# Return: (Tensor output, Tensor indices)
- func: adaptive_max_pool3d.out(Tensor self, int[3] output_size, *, Tensor(a!) out, Tensor(b!) indices) -> (Tensor(a!), Tensor(b!))
  python_module: nn
  dispatch:
    CPU: adaptive_max_pool3d_out_cpu
    CUDA: adaptive_max_pool3d_out_cuda

# Return: (Tensor output, Tensor indices)
- func: adaptive_max_pool3d(Tensor self, int[3] output_size) -> (Tensor, Tensor)
  use_c10_dispatcher: full
  python_module: nn
  dispatch:
    CPU: adaptive_max_pool3d_cpu
    CUDA: adaptive_max_pool3d_cuda

- func: adaptive_max_pool3d_backward.grad_input(Tensor grad_output, Tensor self, Tensor indices, *, Tensor(a!) grad_input) -> Tensor(a!)
  python_module: nn
  dispatch:
    CPU: adaptive_max_pool3d_backward_out_cpu
    CUDA: adaptive_max_pool3d_backward_out_cuda

- func: adaptive_max_pool3d_backward(Tensor grad_output, Tensor self, Tensor indices) -> Tensor
  use_c10_dispatcher: full
  python_module: nn
  dispatch:
    CPU: adaptive_max_pool3d_backward_cpu
    CUDA: adaptive_max_pool3d_backward_cuda

- func: avg_pool2d.out(Tensor self, int[2] kernel_size, int[2] stride=[], int[2] padding=0, bool ceil_mode=False, bool count_include_pad=True, int? divisor_override=None, *, Tensor(a!) out) -> Tensor(a!)
  python_module: nn
  dispatch:
    CPU: avg_pool2d_out_cpu
    CUDA: avg_pool2d_out_cuda
    MkldnnCPU: mkldnn_avg_pool2d_out

- func: avg_pool2d(Tensor self, int[2] kernel_size, int[2] stride=[], int[2] padding=0, bool ceil_mode=False, bool count_include_pad=True, int? divisor_override=None) -> Tensor
  use_c10_dispatcher: full
  python_module: nn
  dispatch:
    CPU: avg_pool2d_cpu
    CUDA: avg_pool2d_cuda
    MkldnnCPU: mkldnn_avg_pool2d
    QuantizedCPU: avg_pool2d_quantized_cpu

- func: avg_pool2d_backward.grad_input(Tensor grad_output, Tensor self, int[2] kernel_size, int[2] stride, int[2] padding, bool ceil_mode, bool count_include_pad, int? divisor_override, *, Tensor(a!) grad_input) -> Tensor(a!)
  python_module: nn
  dispatch:
    CPU: avg_pool2d_backward_out_cpu
    CUDA: avg_pool2d_backward_out_cuda

- func: avg_pool2d_backward(Tensor grad_output, Tensor self, int[2] kernel_size, int[2] stride, int[2] padding, bool ceil_mode, bool count_include_pad, int? divisor_override) -> Tensor
  use_c10_dispatcher: full
  python_module: nn
  dispatch:
    CPU: avg_pool2d_backward_cpu
    CUDA: avg_pool2d_backward_cuda

- func: avg_pool3d.out(Tensor self, int[3] kernel_size, int[3] stride=[], int[3] padding=0, bool ceil_mode=False, bool count_include_pad=True, int? divisor_override=None, *, Tensor(a!) out) -> Tensor(a!)
  python_module: nn
  dispatch:
    CPU: avg_pool3d_out_cpu
    CUDA: avg_pool3d_out_cuda
    MkldnnCPU: mkldnn_avg_pool3d_out

- func: avg_pool3d(Tensor self, int[3] kernel_size, int[3] stride=[], int[3] padding=0, bool ceil_mode=False, bool count_include_pad=True, int? divisor_override=None) -> Tensor
  use_c10_dispatcher: full
  python_module: nn
  dispatch:
    CPU: avg_pool3d_cpu
    CUDA: avg_pool3d_cuda
    MkldnnCPU: mkldnn_avg_pool3d
    QuantizedCPU: avg_pool3d_quantized_cpu

- func: avg_pool3d_backward.grad_input(Tensor grad_output, Tensor self, int[3] kernel_size, int[3] stride, int[3] padding, bool ceil_mode, bool count_include_pad, int? divisor_override, *, Tensor(a!) grad_input) -> Tensor(a!)
  python_module: nn
  dispatch:
    CPU: avg_pool3d_backward_out_cpu
    CUDA: avg_pool3d_backward_out_cuda

- func: avg_pool3d_backward(Tensor grad_output, Tensor self, int[3] kernel_size, int[3] stride, int[3] padding, bool ceil_mode, bool count_include_pad, int? divisor_override) -> Tensor
  use_c10_dispatcher: full
  python_module: nn
  dispatch:
    CPU: avg_pool3d_backward_cpu
    CUDA: avg_pool3d_backward_cuda

# Return: (Tensor output, Tensor indices)
- func: fractional_max_pool2d.output(Tensor self, int[2] kernel_size, int[2] output_size, Tensor random_samples, *, Tensor(a!) output, Tensor(b!) indices) -> (Tensor(a!), Tensor(b!))
  python_module: nn
  dispatch:
    CPU: fractional_max_pool2d_out_cpu
    CUDA: fractional_max_pool2d_out_cuda

# Return: (Tensor output, Tensor indices)
- func: fractional_max_pool2d(Tensor self, int[2] kernel_size, int[2] output_size, Tensor random_samples) -> (Tensor, Tensor)
  use_c10_dispatcher: full
  python_module: nn
  dispatch:
    CPU: fractional_max_pool2d_cpu
    CUDA: fractional_max_pool2d_cuda

- func: fractional_max_pool2d_backward.grad_input(Tensor grad_output, Tensor self, int[2] kernel_size, int[2] output_size, Tensor indices, *, Tensor(a!) grad_input) -> Tensor(a!)
  python_module: nn
  dispatch:
    CPU: fractional_max_pool2d_backward_out_cpu
    CUDA: fractional_max_pool2d_backward_out_cuda

- func: fractional_max_pool2d_backward(Tensor grad_output, Tensor self, int[2] kernel_size, int[2] output_size, Tensor indices) -> Tensor
  use_c10_dispatcher: full
  python_module: nn
  dispatch:
    CPU: fractional_max_pool2d_backward_cpu
    CUDA: fractional_max_pool2d_backward_cuda

# Return: (Tensor output, Tensor indices)
- func: fractional_max_pool3d.output(Tensor self, int[3] kernel_size, int[3] output_size, Tensor random_samples, *, Tensor(a!) output, Tensor(b!) indices) -> (Tensor(a!), Tensor(b!))
  python_module: nn
  dispatch:
    CPU: fractional_max_pool3d_out_cpu
    CUDA: fractional_max_pool3d_out_cuda

# Return: (Tensor output, Tensor indices)
- func: fractional_max_pool3d(Tensor self, int[3] kernel_size, int[3] output_size, Tensor random_samples) -> (Tensor, Tensor)
  use_c10_dispatcher: full
  python_module: nn
  dispatch:
    CPU: fractional_max_pool3d_cpu
    CUDA: fractional_max_pool3d_cuda

- func: fractional_max_pool3d_backward.grad_input(Tensor grad_output, Tensor self, int[3] kernel_size, int[3] output_size, Tensor indices, *, Tensor(a!) grad_input) -> Tensor(a!)
  python_module: nn
  dispatch:
    CPU: fractional_max_pool3d_backward_out_cpu
    CUDA: fractional_max_pool3d_backward_out_cuda

- func: fractional_max_pool3d_backward(Tensor grad_output, Tensor self, int[3] kernel_size, int[3] output_size, Tensor indices) -> Tensor
  use_c10_dispatcher: full
  python_module: nn
  dispatch:
    CPU: fractional_max_pool3d_backward_cpu
    CUDA: fractional_max_pool3d_backward_cuda

# Return: (Tensor output, Tensor indices)
- func: max_pool2d_with_indices.out(Tensor self, int[2] kernel_size, int[2] stride=[], int[2] padding=0, int[2] dilation=1, bool ceil_mode=False, *, Tensor(a!) out, Tensor(b!) indices) -> (Tensor(a!), Tensor(b!))
  python_module: nn
  dispatch:
    CPU: max_pool2d_with_indices_out_cpu
    CUDA: max_pool2d_with_indices_out_cuda

# Return: (Tensor output, Tensor indices)
- func: max_pool2d_with_indices(Tensor self, int[2] kernel_size, int[2] stride=[], int[2] padding=0, int[2] dilation=1, bool ceil_mode=False) -> (Tensor, Tensor)
  use_c10_dispatcher: full
  python_module: nn
  dispatch:
    CPU: max_pool2d_with_indices_cpu
    CUDA: max_pool2d_with_indices_cuda

- func: max_pool2d_with_indices_backward.grad_input(Tensor grad_output, Tensor self, int[2] kernel_size, int[2] stride, int[2] padding, int[2] dilation, bool ceil_mode, Tensor indices, *, Tensor(a!) grad_input) -> Tensor(a!)
  python_module: nn
  dispatch:
    CPU: max_pool2d_with_indices_backward_out_cpu
    CUDA: max_pool2d_with_indices_backward_out_cuda

- func: max_pool2d_with_indices_backward(Tensor grad_output, Tensor self, int[2] kernel_size, int[2] stride, int[2] padding, int[2] dilation, bool ceil_mode, Tensor indices) -> Tensor
  use_c10_dispatcher: full
  python_module: nn
  dispatch:
    CPU: max_pool2d_with_indices_backward_cpu
    CUDA: max_pool2d_with_indices_backward_cuda

# Return: (Tensor output, Tensor indices)
- func: max_pool3d_with_indices.out(Tensor self, int[3] kernel_size, int[3] stride=[], int[3] padding=0, int[3] dilation=1, bool ceil_mode=False, *, Tensor(a!) out, Tensor(b!) indices) -> (Tensor(a!), Tensor(b!))
  python_module: nn
  dispatch:
    CPU: max_pool3d_with_indices_out_cpu
    CUDA: max_pool3d_with_indices_out_cuda

# Return: (Tensor output, Tensor indices)
- func: max_pool3d_with_indices(Tensor self, int[3] kernel_size, int[3] stride=[], int[3] padding=0, int[3] dilation=1, bool ceil_mode=False) -> (Tensor, Tensor)
  use_c10_dispatcher: full
  python_module: nn
  dispatch:
    CPU: max_pool3d_with_indices_cpu
    CUDA: max_pool3d_with_indices_cuda

- func: max_pool3d_with_indices_backward.grad_input(Tensor grad_output, Tensor self, int[3] kernel_size, int[3] stride, int[3] padding, int[3] dilation, bool ceil_mode, Tensor indices, *, Tensor(a!) grad_input) -> Tensor(a!)
  python_module: nn
  dispatch:
    CPU: max_pool3d_with_indices_backward_out_cpu
    CUDA: max_pool3d_with_indices_backward_out_cuda

- func: max_pool3d_with_indices_backward(Tensor grad_output, Tensor self, int[3] kernel_size, int[3] stride, int[3] padding, int[3] dilation, bool ceil_mode, Tensor indices) -> Tensor
  use_c10_dispatcher: full
  python_module: nn
  dispatch:
    CPU: max_pool3d_with_indices_backward_cpu
    CUDA: max_pool3d_with_indices_backward_cuda

- func: max_unpool2d.out(Tensor self, Tensor indices, int[2] output_size, *, Tensor(a!) out) -> Tensor(a!)
  python_module: nn
  dispatch:
    CPU: max_unpooling2d_forward_out_cpu
    CUDA: max_unpooling2d_forward_out_cuda

- func: max_unpool2d(Tensor self, Tensor indices, int[2] output_size) -> Tensor
  use_c10_dispatcher: full
  python_module: nn
  dispatch:
    CPU: max_unpooling2d_forward_cpu
    CUDA: max_unpooling2d_forward_cuda

- func: max_unpool2d_backward.grad_input(Tensor grad_output, Tensor self, Tensor indices, int[2] output_size, *, Tensor(a!) grad_input) -> Tensor(a!)
  python_module: nn
  dispatch:
    CPU: max_unpooling2d_backward_out_cpu
    CUDA: max_unpooling2d_backward_out_cuda

- func: max_unpool2d_backward(Tensor grad_output, Tensor self, Tensor indices, int[2] output_size) -> Tensor
  use_c10_dispatcher: full
  python_module: nn
  dispatch:
    CPU: max_unpooling2d_backward_cpu
    CUDA: max_unpooling2d_backward_cuda

- func: max_unpool3d.out(Tensor self, Tensor indices, int[3] output_size, int[3] stride, int[3] padding, *, Tensor(a!) out) -> Tensor(a!)
  python_module: nn
  dispatch:
    CPU: max_unpooling3d_forward_out_cpu
    CUDA: max_unpooling3d_forward_out_cuda

- func: max_unpool3d(Tensor self, Tensor indices, int[3] output_size, int[3] stride, int[3] padding) -> Tensor
  use_c10_dispatcher: full
  python_module: nn
  dispatch:
    CPU: max_unpooling3d_forward_cpu
    CUDA: max_unpooling3d_forward_cuda

- func: max_unpool3d_backward.grad_input(Tensor grad_output, Tensor self, Tensor indices, int[3] output_size, int[3] stride, int[3] padding, *, Tensor(a!) grad_input) -> Tensor(a!)
  python_module: nn
  dispatch:
    CPU: max_unpooling3d_backward_out_cpu
    CUDA: max_unpooling3d_backward_out_cuda

- func: max_unpool3d_backward(Tensor grad_output, Tensor self, Tensor indices, int[3] output_size, int[3] stride, int[3] padding) -> Tensor
  use_c10_dispatcher: full
  python_module: nn
  dispatch:
    CPU: max_unpooling3d_backward_cpu
    CUDA: max_unpooling3d_backward_cuda

- func: reflection_pad1d.out(Tensor self, int[2] padding, *, Tensor(a!) out) -> Tensor(a!)
  python_module: nn
  dispatch:
    CPU: reflection_pad1d_out_cpu
    CUDA: reflection_pad1d_out_cuda

- func: reflection_pad1d(Tensor self, int[2] padding) -> Tensor
  use_c10_dispatcher: full
  python_module: nn
  dispatch:
    CPU: reflection_pad1d_cpu
    CUDA: reflection_pad1d_cuda
    QuantizedCPU: reflection_pad1d_cpu

- func: reflection_pad1d_backward.grad_input(Tensor grad_output, Tensor self, int[2] padding, *, Tensor(a!) grad_input) -> Tensor(a!)
  python_module: nn
  dispatch:
    CPU: reflection_pad1d_backward_out_cpu
    CUDA: reflection_pad1d_backward_out_cuda

- func: reflection_pad1d_backward(Tensor grad_output, Tensor self, int[2] padding) -> Tensor
  use_c10_dispatcher: full
  python_module: nn
  dispatch:
    CPU: reflection_pad1d_backward_cpu
    CUDA: reflection_pad1d_backward_cuda

- func: reflection_pad2d.out(Tensor self, int[4] padding, *, Tensor(a!) out) -> Tensor(a!)
  python_module: nn
  dispatch:
    CPU: reflection_pad2d_out_cpu
    CUDA: reflection_pad2d_out_cuda

- func: reflection_pad2d(Tensor self, int[4] padding) -> Tensor
  use_c10_dispatcher: full
  python_module: nn
  dispatch:
    CPU: reflection_pad2d_cpu
    CUDA: reflection_pad2d_cuda

- func: reflection_pad2d_backward.grad_input(Tensor grad_output, Tensor self, int[4] padding, *, Tensor(a!) grad_input) -> Tensor(a!)
  python_module: nn
  dispatch:
    CPU: reflection_pad2d_backward_out_cpu
    CUDA: reflection_pad2d_backward_out_cuda

- func: reflection_pad2d_backward(Tensor grad_output, Tensor self, int[4] padding) -> Tensor
  use_c10_dispatcher: full
  python_module: nn
  dispatch:
    CPU: reflection_pad2d_backward_cpu
    CUDA: reflection_pad2d_backward_cuda

- func: replication_pad1d.out(Tensor self, int[2] padding, *, Tensor(a!) out) -> Tensor(a!)
  python_module: nn
  dispatch:
    CPU: replication_pad1d_out_cpu
    CUDA: replication_pad1d_out_cuda

- func: replication_pad1d(Tensor self, int[2] padding) -> Tensor
  use_c10_dispatcher: full
  python_module: nn
  dispatch:
    CPU: replication_pad1d_cpu
    CUDA: replication_pad1d_cuda

- func: replication_pad1d_backward.grad_input(Tensor grad_output, Tensor self, int[2] padding, *, Tensor(a!) grad_input) -> Tensor(a!)
  python_module: nn
  dispatch:
    CPU: replication_pad1d_backward_out_cpu
    CUDA: replication_pad1d_backward_out_cuda

- func: replication_pad1d_backward(Tensor grad_output, Tensor self, int[2] padding) -> Tensor
  use_c10_dispatcher: full
  python_module: nn
  dispatch:
    CPU: replication_pad1d_backward_cpu
    CUDA: replication_pad1d_backward_cuda

- func: replication_pad2d.out(Tensor self, int[4] padding, *, Tensor(a!) out) -> Tensor(a!)
  python_module: nn
  dispatch:
    CPU: replication_pad2d_out_cpu
    CUDA: replication_pad2d_out_cuda

- func: replication_pad2d(Tensor self, int[4] padding) -> Tensor
  use_c10_dispatcher: full
  python_module: nn
  dispatch:
    CPU: replication_pad2d_cpu
    CUDA: replication_pad2d_cuda

- func: replication_pad2d_backward.grad_input(Tensor grad_output, Tensor self, int[4] padding, *, Tensor(a!) grad_input) -> Tensor(a!)
  python_module: nn
  dispatch:
    CPU: replication_pad2d_backward_out_cpu
    CUDA: replication_pad2d_backward_out_cuda

- func: replication_pad2d_backward(Tensor grad_output, Tensor self, int[4] padding) -> Tensor
  use_c10_dispatcher: full
  python_module: nn
  dispatch:
    CPU: replication_pad2d_backward_cpu
    CUDA: replication_pad2d_backward_cuda

- func: replication_pad3d.out(Tensor self, int[6] padding, *, Tensor(a!) out) -> Tensor(a!)
  python_module: nn
  dispatch:
    CPU: replication_pad3d_out_cpu
    CUDA: replication_pad3d_out_cuda

- func: replication_pad3d(Tensor self, int[6] padding) -> Tensor
  use_c10_dispatcher: full
  python_module: nn
  dispatch:
    CPU: replication_pad3d_cpu
    CUDA: replication_pad3d_cuda

- func: replication_pad3d_backward.grad_input(Tensor grad_output, Tensor self, int[6] padding, *, Tensor(a!) grad_input) -> Tensor(a!)
  python_module: nn
  dispatch:
    CPU: replication_pad3d_backward_out_cpu
    CUDA: replication_pad3d_backward_out_cuda

- func: replication_pad3d_backward(Tensor grad_output, Tensor self, int[6] padding) -> Tensor
  use_c10_dispatcher: full
  python_module: nn
  dispatch:
    CPU: replication_pad3d_backward_cpu
    CUDA: replication_pad3d_backward_cuda

- func: upsample_linear1d.vec(Tensor input, int[]? output_size, bool align_corners, float[]? scale_factors) -> Tensor
  use_c10_dispatcher: full
  python_module: nn
  dispatch:
    CPU: upsample_linear1d_cpu
    CUDA: upsample_linear1d_cuda

- func: upsample_linear1d_backward.vec(Tensor grad_output, int[]? output_size, int[] input_size, bool align_corners, float[]? scale_factors) -> Tensor
  use_c10_dispatcher: full
  python_module: nn
  dispatch:
    CPU: upsample_linear1d_backward_cpu
    CUDA: upsample_linear1d_backward_cuda

- func: upsample_bilinear2d.vec(Tensor input, int[]? output_size, bool align_corners, float[]? scale_factors) -> Tensor
  use_c10_dispatcher: full
  python_module: nn
  dispatch:
    CPU: upsample_bilinear2d_cpu
    CUDA: upsample_bilinear2d_cuda
    QuantizedCPU: upsample_bilinear2d_quantized_cpu

- func: upsample_bilinear2d_backward.vec(Tensor grad_output, int[]? output_size, int[] input_size, bool align_corners, float[]? scale_factors) -> Tensor
  use_c10_dispatcher: full
  python_module: nn
  dispatch:
    CPU: upsample_bilinear2d_backward_cpu
    CUDA: upsample_bilinear2d_backward_cuda

- func: upsample_trilinear3d.vec(Tensor input, int[]? output_size, bool align_corners, float[]? scale_factors) -> Tensor
  use_c10_dispatcher: full
  python_module: nn
  dispatch:
    CPU: upsample_trilinear3d_cpu
    CUDA: upsample_trilinear3d_cuda

- func: upsample_trilinear3d_backward.vec(Tensor grad_output, int[]? output_size, int[] input_size, bool align_corners, float[]? scale_factors) -> Tensor
  use_c10_dispatcher: full
  python_module: nn
  dispatch:
    CPU: upsample_trilinear3d_backward_cpu
    CUDA: upsample_trilinear3d_backward_cuda

- func: upsample_bicubic2d.vec(Tensor input, int[]? output_size, bool align_corners, float[]? scale_factors) -> Tensor
  use_c10_dispatcher: full
  python_module: nn
  dispatch:
    CPU: upsample_bicubic2d_cpu
    CUDA: upsample_bicubic2d_cuda

- func: upsample_bicubic2d_backward.vec(Tensor grad_output, int[]? output_size, int[] input_size, bool align_corners, float[]? scale_factors) -> Tensor
  use_c10_dispatcher: full
  python_module: nn
  dispatch:
    CPU: upsample_bicubic2d_backward_cpu
    CUDA: upsample_bicubic2d_backward_cuda

- func: upsample_nearest1d.vec(Tensor input, int[]? output_size, float[]? scale_factors) -> Tensor
  use_c10_dispatcher: full
  python_module: nn
  dispatch:
    CPU: upsample_nearest1d_cpu
    CUDA: upsample_nearest1d_cuda

- func: upsample_nearest1d_backward.vec(Tensor grad_output, int[]? output_size, int[] input_size, float[]? scale_factors) -> Tensor
  use_c10_dispatcher: full
  python_module: nn
  dispatch:
    CPU: upsample_nearest1d_backward_cpu
    CUDA: upsample_nearest1d_backward_cuda

- func: upsample_nearest2d.vec(Tensor input, int[]? output_size, float[]? scale_factors) -> Tensor
  use_c10_dispatcher: full
  python_module: nn
  dispatch:
    CPU: upsample_nearest2d_cpu
    CUDA: upsample_nearest2d_cuda
    QuantizedCPU: upsample_nearest2d_quantized_cpu

- func: upsample_nearest2d_backward.vec(Tensor grad_output, int[]? output_size, int[] input_size, float[]? scale_factors) -> Tensor
  use_c10_dispatcher: full
  python_module: nn
  dispatch:
    CPU: upsample_nearest2d_backward_cpu
    CUDA: upsample_nearest2d_backward_cuda

- func: upsample_nearest3d.vec(Tensor input, int[]? output_size, float[]? scale_factors) -> Tensor
  use_c10_dispatcher: full
  python_module: nn
  dispatch:
    CPU: upsample_nearest3d_cpu
    CUDA: upsample_nearest3d_cuda
    QuantizedCPU: upsample_nearest3d_quantized_cpu

- func: upsample_nearest3d_backward.vec(Tensor grad_output, int[]? output_size, int[] input_size, float[]? scale_factors) -> Tensor
  use_c10_dispatcher: full
  python_module: nn
  dispatch:
    CPU: upsample_nearest3d_backward_cpu
    CUDA: upsample_nearest3d_backward_cuda

# NOTE: all of the non-"vec" upsample overloads are only kept for backward compatibility.
- func: upsample_linear1d.out(Tensor self, int[1] output_size, bool align_corners, float? scales=None, *, Tensor(a!) out) -> Tensor(a!)
  python_module: nn
  dispatch:
    CPU: upsample_linear1d_out_cpu
    CUDA: upsample_linear1d_out_cuda

- func: upsample_linear1d(Tensor self, int[1] output_size, bool align_corners, float? scales=None) -> Tensor
  use_c10_dispatcher: full
  python_module: nn
  dispatch:
    CPU: upsample_linear1d_cpu
    CUDA: upsample_linear1d_cuda

- func: upsample_linear1d_backward.grad_input(Tensor grad_output, int[1] output_size, int[3] input_size, bool align_corners, float? scales=None, *, Tensor(a!) grad_input) -> Tensor(a!)
  python_module: nn
  dispatch:
    CPU: upsample_linear1d_backward_out_cpu
    CUDA: upsample_linear1d_backward_out_cuda

- func: upsample_linear1d_backward(Tensor grad_output, int[1] output_size, int[3] input_size, bool align_corners, float? scales=None) -> Tensor
  use_c10_dispatcher: full
  python_module: nn
  dispatch:
    CPU: upsample_linear1d_backward_cpu
    CUDA: upsample_linear1d_backward_cuda

- func: upsample_bilinear2d.out(Tensor self, int[2] output_size, bool align_corners, float? scales_h=None, float? scales_w=None, *, Tensor(a!) out) -> Tensor(a!)
  python_module: nn
  dispatch:
    CPU: upsample_bilinear2d_out_cpu
    CUDA: upsample_bilinear2d_out_cuda

- func: upsample_bilinear2d(Tensor self, int[2] output_size, bool align_corners, float? scales_h=None, float? scales_w=None) -> Tensor
  use_c10_dispatcher: full
  python_module: nn
  dispatch:
    CPU: upsample_bilinear2d_cpu
    CUDA: upsample_bilinear2d_cuda
    QuantizedCPU: upsample_bilinear2d_quantized_cpu

- func: upsample_bilinear2d_backward.grad_input(Tensor grad_output, int[2] output_size, int[4] input_size, bool align_corners, float? scales_h=None, float? scales_w=None, *, Tensor(a!) grad_input) -> Tensor(a!)
  python_module: nn
  dispatch:
    CPU: upsample_bilinear2d_backward_out_cpu
    CUDA: upsample_bilinear2d_backward_out_cuda

- func: upsample_bilinear2d_backward(Tensor grad_output, int[2] output_size, int[4] input_size, bool align_corners, float? scales_h=None, float? scales_w=None) -> Tensor
  use_c10_dispatcher: full
  python_module: nn
  dispatch:
    CPU: upsample_bilinear2d_backward_cpu
    CUDA: upsample_bilinear2d_backward_cuda

- func: upsample_bicubic2d.out(Tensor self, int[2] output_size, bool align_corners, float? scales_h=None, float? scales_w=None, *, Tensor(a!) out) -> Tensor(a!)
  python_module: nn
  dispatch:
    CPU: upsample_bicubic2d_out_cpu
    CUDA: upsample_bicubic2d_out_cuda

- func: upsample_bicubic2d(Tensor self, int[2] output_size, bool align_corners, float? scales_h=None, float? scales_w=None) -> Tensor
  use_c10_dispatcher: full
  python_module: nn
  dispatch:
    CPU: upsample_bicubic2d_cpu
    CUDA: upsample_bicubic2d_cuda

- func: upsample_bicubic2d_backward.grad_input(Tensor grad_output, int[2] output_size, int[4] input_size, bool align_corners, float? scales_h=None, float? scales_w=None, *, Tensor(a!) grad_input) -> Tensor(a!)
  python_module: nn
  dispatch:
    CPU: upsample_bicubic2d_backward_out_cpu
    CUDA: upsample_bicubic2d_backward_out_cuda

- func: upsample_bicubic2d_backward(Tensor grad_output, int[2] output_size, int[4] input_size, bool align_corners, float? scales_h=None, float? scales_w=None) -> Tensor
  use_c10_dispatcher: full
  python_module: nn
  dispatch:
    CPU: upsample_bicubic2d_backward_cpu
    CUDA: upsample_bicubic2d_backward_cuda

- func: upsample_trilinear3d.out(Tensor self, int[3] output_size, bool align_corners, float? scales_d=None, float? scales_h=None, float? scales_w=None, *, Tensor(a!) out) -> Tensor(a!)
  python_module: nn
  dispatch:
    CPU: upsample_trilinear3d_out_cpu
    CUDA: upsample_trilinear3d_out_cuda

- func: upsample_trilinear3d(Tensor self, int[3] output_size, bool align_corners, float? scales_d=None, float? scales_h=None, float? scales_w=None) -> Tensor
  use_c10_dispatcher: full
  python_module: nn
  dispatch:
    CPU: upsample_trilinear3d_cpu
    CUDA: upsample_trilinear3d_cuda

- func: upsample_trilinear3d_backward.grad_input(Tensor grad_output, int[3] output_size, int[5] input_size, bool align_corners, float? scales_d=None, float? scales_h=None, float? scales_w=None, *, Tensor(a!) grad_input) -> Tensor(a!)
  python_module: nn
  dispatch:
    CPU: upsample_trilinear3d_backward_out_cpu
    CUDA: upsample_trilinear3d_backward_out_cuda

- func: upsample_trilinear3d_backward(Tensor grad_output, int[3] output_size, int[5] input_size, bool align_corners, float? scales_d=None, float? scales_h=None, float? scales_w=None) -> Tensor
  use_c10_dispatcher: full
  python_module: nn
  dispatch:
    CPU: upsample_trilinear3d_backward_cpu
    CUDA: upsample_trilinear3d_backward_cuda

- func: upsample_nearest1d.out(Tensor self, int[1] output_size, float? scales=None, *, Tensor(a!) out) -> Tensor(a!)
  python_module: nn
  dispatch:
    CPU: upsample_nearest1d_out_cpu
    CUDA: upsample_nearest1d_out_cuda

- func: upsample_nearest1d(Tensor self, int[1] output_size, float? scales=None) -> Tensor
  use_c10_dispatcher: full
  python_module: nn
  dispatch:
    CPU: upsample_nearest1d_cpu
    CUDA: upsample_nearest1d_cuda

- func: upsample_nearest1d_backward.grad_input(Tensor grad_output, int[1] output_size, int[3] input_size, float? scales=None, *, Tensor(a!) grad_input) -> Tensor(a!)
  python_module: nn
  dispatch:
    CPU: upsample_nearest1d_backward_out_cpu
    CUDA: upsample_nearest1d_backward_out_cuda

- func: upsample_nearest1d_backward(Tensor grad_output, int[1] output_size, int[3] input_size, float? scales=None) -> Tensor
  use_c10_dispatcher: full
  python_module: nn
  dispatch:
    CPU: upsample_nearest1d_backward_cpu
    CUDA: upsample_nearest1d_backward_cuda

- func: upsample_nearest2d.out(Tensor self, int[2] output_size, float? scales_h=None, float? scales_w=None, *, Tensor(a!) out) -> Tensor(a!)
  python_module: nn
  dispatch:
    CPU: upsample_nearest2d_out_cpu
    CUDA: upsample_nearest2d_out_cuda

- func: upsample_nearest2d(Tensor self, int[2] output_size, float? scales_h=None, float? scales_w=None) -> Tensor
  use_c10_dispatcher: full
  python_module: nn
  dispatch:
    CPU: upsample_nearest2d_cpu
    CUDA: upsample_nearest2d_cuda
    QuantizedCPU: upsample_nearest2d_quantized_cpu

- func: upsample_nearest2d_backward.grad_input(Tensor grad_output, int[2] output_size, int[4] input_size, float? scales_h=None, float? scales_w=None, *, Tensor(a!) grad_input) -> Tensor(a!)
  python_module: nn
  dispatch:
    CPU: upsample_nearest2d_backward_out_cpu
    CUDA: upsample_nearest2d_backward_out_cuda

- func: upsample_nearest2d_backward(Tensor grad_output, int[2] output_size, int[4] input_size, float? scales_h=None, float? scales_w=None) -> Tensor
  use_c10_dispatcher: full
  python_module: nn
  dispatch:
    CPU: upsample_nearest2d_backward_cpu
    CUDA: upsample_nearest2d_backward_cuda

- func: upsample_nearest3d.out(Tensor self, int[3] output_size, float? scales_d=None, float? scales_h=None, float? scales_w=None, *, Tensor(a!) out) -> Tensor(a!)
  python_module: nn
  dispatch:
    CPU: upsample_nearest3d_out_cpu
    CUDA: upsample_nearest3d_out_cuda

- func: upsample_nearest3d(Tensor self, int[3] output_size, float? scales_d=None, float? scales_h=None, float? scales_w=None) -> Tensor
  use_c10_dispatcher: full
  python_module: nn
  dispatch:
    CPU: upsample_nearest3d_cpu
    CUDA: upsample_nearest3d_cuda
    QuantizedCPU: upsample_nearest3d_quantized_cpu

- func: upsample_nearest3d_backward.grad_input(Tensor grad_output, int[3] output_size, int[5] input_size, float? scales_d=None, float? scales_h=None, float? scales_w=None, *, Tensor(a!) grad_input) -> Tensor(a!)
  python_module: nn
  dispatch:
    CPU: upsample_nearest3d_backward_out_cpu
    CUDA: upsample_nearest3d_backward_out_cuda

- func: upsample_nearest3d_backward(Tensor grad_output, int[3] output_size, int[5] input_size, float? scales_d=None, float? scales_h=None, float? scales_w=None) -> Tensor
  use_c10_dispatcher: full
  python_module: nn
  dispatch:
    CPU: upsample_nearest3d_backward_cpu
    CUDA: upsample_nearest3d_backward_cuda

- func: sigmoid_backward.grad_input(Tensor grad_output, Tensor output, *, Tensor(a!) grad_input) -> Tensor(a!)
  python_module: nn
  dispatch:
    CPU, CUDA: sigmoid_backward_out

- func: sigmoid_backward(Tensor grad_output, Tensor output) -> Tensor
  use_c10_dispatcher: full
  python_module: nn

- func: logit_backward.grad_input(Tensor grad_output, Tensor self, float? eps=None, *, Tensor(a!) grad_input) -> Tensor(a!)
  python_module: nn
  dispatch:
    CPU, CUDA: logit_backward_out

- func: logit_backward(Tensor grad_output, Tensor self, float? eps=None) -> Tensor
  use_c10_dispatcher: full
  python_module: nn
  dispatch:
    CPU, CUDA: logit_backward

- func: tanh_backward.grad_input(Tensor grad_output, Tensor output, *, Tensor(a!) grad_input) -> Tensor(a!)
  python_module: nn
  dispatch:
    CPU, CUDA: tanh_backward_out

- func: tanh_backward(Tensor grad_output, Tensor output) -> Tensor
  use_c10_dispatcher: full
  python_module: nn
  dispatch:
    CPU, CUDA: tanh_backward

# What's a thnn_conv_ versus a slow_conv_?
#
# Historically, we have inefficient implementations of convolutions
# coming from the THNN/THCUNN library.  These convolutions typically
# operated by computing the Toeplitz matrix and then doing a matrix
# multiply with the input; this is very memory inefficient!  However,
# occasionally, we really don't have anything better, so it's helpful
# to have these fallbacks when there is no more optimized implementation
# in cudnn or mkldnn, etc.  Both thnn_ and slow_ convolutions fall
# into this bucket.
#
# The difference between these two designations, is that thnn_ refers
# to a convolution that is still written in the "legacy" style; that is,
# C code in the THNN/ or THCUNN/ directory.  A slow_ convolution is
# one that is written in the native style: modern C++.  Algorithmically,
# these are the same thing, but we give them different prefixes to
# make the operational distinction clear.

- func: slow_conv_transpose2d.out(Tensor self, Tensor weight, int[2] kernel_size, Tensor? bias=None, int[2] stride=1, int[2] padding=0, int[2] output_padding=0, int[2] dilation=1, *, Tensor(a!) out) -> Tensor(a!)
  python_module: nn
  dispatch:
    CPU: slow_conv_transpose2d_out_cpu
    CUDA: slow_conv_transpose2d_out_cuda

- func: slow_conv_transpose2d(Tensor self, Tensor weight, int[2] kernel_size, Tensor? bias=None, int[2] stride=1, int[2] padding=0, int[2] output_padding=0, int[2] dilation=1) -> Tensor
  use_c10_dispatcher: full
  python_module: nn
  dispatch:
    CPU: slow_conv_transpose2d_cpu
    CUDA: slow_conv_transpose2d_cuda

- func: slow_conv_transpose2d_backward.grad_output(Tensor grad_output, Tensor self, Tensor weight, int[2] kernel_size, int[2] stride, int[2] padding, int[2] output_padding, int[2] dilation, Tensor columns, Tensor ones, *, Tensor(a!)? grad_input, Tensor(b!)? grad_weight, Tensor(c!)? grad_bias) -> (Tensor(a!), Tensor(b!), Tensor(c!))
  python_module: nn
  dispatch:
    CPU: slow_conv_transpose2d_backward_out_cpu
    CUDA: slow_conv_transpose2d_backward_out_cuda

- func: slow_conv_transpose2d_backward.output_mask(Tensor grad_output, Tensor self, Tensor weight, int[2] kernel_size, int[2] stride, int[2] padding, int[2] output_padding, int[2] dilation, Tensor columns, Tensor ones, bool[3] output_mask) -> (Tensor grad_input, Tensor grad_weight, Tensor grad_bias)
  use_c10_dispatcher: full
  python_module: nn
  dispatch:
    CPU: slow_conv_transpose2d_backward_cpu
    CUDA: slow_conv_transpose2d_backward_cuda

- func: slow_conv_transpose3d.out(Tensor self, Tensor weight, int[3] kernel_size, Tensor? bias=None, int[3] stride=1, int[3] padding=0, int[3] output_padding=0, int[3] dilation=1, *, Tensor(a!) out) -> Tensor(a!)
  python_module: nn
  dispatch:
    CPU: slow_conv_transpose3d_out_cpu
    CUDA: slow_conv_transpose3d_out_cuda

- func: slow_conv_transpose3d(Tensor self, Tensor weight, int[3] kernel_size, Tensor? bias=None, int[3] stride=1, int[3] padding=0, int[3] output_padding=0, int[3] dilation=1) -> Tensor
  use_c10_dispatcher: full
  python_module: nn
  dispatch:
    CPU: slow_conv_transpose3d_cpu
    CUDA: slow_conv_transpose3d_cuda

- func: slow_conv_transpose3d_backward.grad_output(Tensor grad_output, Tensor self, Tensor weight, int[3] kernel_size, int[3] stride, int[3] padding, int[3] output_padding, int[3] dilation, Tensor finput, Tensor fgrad_input, *, Tensor(a!)? grad_input, Tensor(b!)? grad_weight, Tensor(c!)? grad_bias) -> (Tensor(a!), Tensor(b!), Tensor(c!))
  python_module: nn
  dispatch:
    CPU: slow_conv_transpose3d_backward_out_cpu
    CUDA: slow_conv_transpose3d_backward_out_cuda

- func: slow_conv_transpose3d_backward.output_mask(Tensor grad_output, Tensor self, Tensor weight, int[3] kernel_size, int[3] stride, int[3] padding, int[3] output_padding, int[3] dilation, Tensor finput, Tensor fgrad_input, bool[3] output_mask) -> (Tensor grad_input, Tensor grad_weight, Tensor grad_bias)
  use_c10_dispatcher: full
  python_module: nn
  dispatch:
    CPU: slow_conv_transpose3d_backward_cpu
    CUDA: slow_conv_transpose3d_backward_cuda

- func: thnn_conv2d.out(Tensor self, Tensor weight, int[2] kernel_size, Tensor? bias=None, int[2] stride=1, int[2] padding=0, *, Tensor(a!) out) -> Tensor(a!)
  python_module: nn

- func: thnn_conv2d(Tensor self, Tensor weight, int[2] kernel_size, Tensor? bias=None, int[2] stride=1, int[2] padding=0) -> Tensor
  use_c10_dispatcher: full
  python_module: nn

- func: thnn_conv2d_forward.output(Tensor self, Tensor weight, int[2] kernel_size, Tensor? bias, int[2] stride, int[2] padding, *, Tensor(a!) output, Tensor(b!) finput, Tensor(c!) fgrad_input) -> (Tensor(a!), Tensor(b!), Tensor(c!))
  python_module: nn
  dispatch:
    CPU: slow_conv2d_forward_out_cpu
    CUDA: legacy::cuda::_thnn_conv2d_forward_out

- func: thnn_conv2d_forward(Tensor self, Tensor weight, int[2] kernel_size, Tensor? bias, int[2] stride, int[2] padding) -> (Tensor output, Tensor finput, Tensor fgrad_input)
  use_c10_dispatcher: full
  python_module: nn
  dispatch:
    CPU: slow_conv2d_forward_cpu
    CUDA: legacy::cuda::_thnn_conv2d_forward

- func: thnn_conv2d_backward.grad_input(Tensor grad_output, Tensor self, Tensor weight, int[2] kernel_size, int[2] stride, int[2] padding, Tensor finput, Tensor fgrad_input, *, Tensor(a!)? grad_input, Tensor(b!)? grad_weight, Tensor(c!)? grad_bias) -> (Tensor(a!), Tensor(b!), Tensor(c!))
  python_module: nn
  dispatch:
    CPU: slow_conv2d_backward_out_cpu
    CUDA: slow_conv2d_backward_out_cuda

- func: thnn_conv2d_backward.output_mask(Tensor grad_output, Tensor self, Tensor weight, int[2] kernel_size, int[2] stride, int[2] padding, Tensor finput, Tensor fgrad_input, bool[3] output_mask) -> (Tensor grad_input, Tensor grad_weight, Tensor grad_bias)
  use_c10_dispatcher: full
  python_module: nn
  dispatch:
    CPU: slow_conv2d_backward_cpu
    CUDA: slow_conv2d_backward_cuda

- func: thnn_conv_depthwise2d.out(Tensor self, Tensor weight, int[2] kernel_size, Tensor? bias=None, int[2] stride=1, int[2] padding=0, int[2] dilation=1, *, Tensor(a!) out) -> Tensor(a!)
  python_module: nn

- func: thnn_conv_depthwise2d(Tensor self, Tensor weight, int[2] kernel_size, Tensor? bias=None, int[2] stride=1, int[2] padding=0, int[2] dilation=1) -> Tensor
  use_c10_dispatcher: full
  python_module: nn

- func: thnn_conv_depthwise2d_forward.out(Tensor self, Tensor weight, int[2] kernel_size, Tensor? bias, int[2] stride, int[2] padding, int[2] dilation, *, Tensor(a!) out) -> Tensor(a!)
  python_module: nn
  dispatch:
    CUDA: legacy::cuda::_thnn_conv_depthwise2d_forward_out

- func: thnn_conv_depthwise2d_forward(Tensor self, Tensor weight, int[2] kernel_size, Tensor? bias, int[2] stride, int[2] padding, int[2] dilation) -> Tensor
  use_c10_dispatcher: full
  python_module: nn
  dispatch:
    CUDA: legacy::cuda::_thnn_conv_depthwise2d_forward

- func: thnn_conv_depthwise2d_backward.grad_input(Tensor grad_output, Tensor self, Tensor weight, int[2] kernel_size, int[2] stride, int[2] padding, int[2] dilation, *, Tensor(a!)? grad_input, Tensor(b!)? grad_weight) -> (Tensor(a!), Tensor(b!))
  python_module: nn
  dispatch:
    CUDA: thnn_conv_depthwise2d_backward_out

- func: thnn_conv_depthwise2d_backward.output_mask(Tensor grad_output, Tensor self, Tensor weight, int[2] kernel_size, int[2] stride, int[2] padding, int[2] dilation, bool[2] output_mask) -> (Tensor grad_input, Tensor grad_weight)
  use_c10_dispatcher: full
  python_module: nn
  dispatch:
    CUDA: thnn_conv_depthwise2d_backward

- func: slow_conv3d.out(Tensor self, Tensor weight, int[3] kernel_size, Tensor? bias=None, int[3] stride=1, int[3] padding=0, *, Tensor(a!) out) -> Tensor(a!)
  python_module: nn

- func: slow_conv3d(Tensor self, Tensor weight, int[3] kernel_size, Tensor? bias=None, int[3] stride=1, int[3] padding=0) -> Tensor
  use_c10_dispatcher: full
  python_module: nn

- func: slow_conv3d_forward.output(Tensor self, Tensor weight, int[3] kernel_size, Tensor? bias, int[3] stride, int[3] padding, *, Tensor(a!) output, Tensor(b!) finput, Tensor(c!) fgrad_input) -> (Tensor(a!), Tensor(b!), Tensor(c!))
  python_module: nn
  dispatch:
    CPU: slow_conv3d_forward_out_cpu

- func: slow_conv3d_forward(Tensor self, Tensor weight, int[3] kernel_size, Tensor? bias, int[3] stride, int[3] padding) -> (Tensor output, Tensor finput, Tensor fgrad_input)
  use_c10_dispatcher: full
  python_module: nn
  dispatch:
    CPU: slow_conv3d_forward_cpu

- func: slow_conv3d_backward.grad_input(Tensor grad_output, Tensor self, Tensor weight, int[3] kernel_size, int[3] stride, int[3] padding, Tensor finput, Tensor fgrad_input, *, Tensor(a!)? grad_input, Tensor(b!)? grad_weight, Tensor(c!)? grad_bias) -> (Tensor(a!), Tensor(b!), Tensor(c!))
  python_module: nn
  dispatch:
    CPU: slow_conv3d_backward_out_cpu

- func: slow_conv3d_backward.output_mask(Tensor grad_output, Tensor self, Tensor weight, int[3] kernel_size, int[3] stride, int[3] padding, Tensor finput, Tensor fgrad_input, bool[3] output_mask) -> (Tensor grad_input, Tensor grad_weight, Tensor grad_bias)
  use_c10_dispatcher: full
  python_module: nn
  dispatch:
    CPU: slow_conv3d_backward_cpu

- func: slow_conv_dilated2d(Tensor self, Tensor weight, int[2] kernel_size, Tensor? bias=None, int[2] stride=1, int[2] padding=0, int[2] dilation=1) -> Tensor
  use_c10_dispatcher: full
  python_module: nn
  dispatch:
    CPU: slow_conv_dilated2d_cpu
    CUDA: slow_conv_dilated2d_cuda

- func: slow_conv_dilated2d_backward(Tensor grad_output, Tensor self, Tensor weight, int[2] kernel_size, int[2] stride, int[2] padding, int[2] dilation, bool[3] output_mask) -> (Tensor grad_input, Tensor grad_weight, Tensor grad_bias)
  use_c10_dispatcher: full
  python_module: nn
  dispatch:
    CPU: slow_conv_dilated2d_backward_cpu
    CUDA: slow_conv_dilated2d_backward_cuda

- func: slow_conv_dilated3d(Tensor self, Tensor weight, int[3] kernel_size, Tensor? bias=None, int[3] stride=1, int[3] padding=0, int[3] dilation=1) -> Tensor
  use_c10_dispatcher: full
  python_module: nn
  dispatch:
    CPU: slow_conv_dilated3d_cpu
    CUDA: slow_conv_dilated3d_cuda

- func: slow_conv_dilated3d_backward(Tensor grad_output, Tensor self, Tensor weight, int[3] kernel_size, int[3] stride, int[3] padding, int[3] dilation, bool[3] output_mask) -> (Tensor grad_input, Tensor grad_weight, Tensor grad_bias)
  use_c10_dispatcher: full
  python_module: nn
  dispatch:
    CPU: slow_conv_dilated3d_backward_cpu
    CUDA: slow_conv_dilated3d_backward_cuda

- func: col2im.out(Tensor self, int[2] output_size, int[2] kernel_size, int[2] dilation, int[2] padding, int[2] stride, *, Tensor(a!) out) -> Tensor(a!)
  python_module: nn
  dispatch:
    CPU: col2im_out_cpu
    CUDA: col2im_out_cuda

- func: col2im(Tensor self, int[2] output_size, int[2] kernel_size, int[2] dilation, int[2] padding, int[2] stride) -> Tensor
  use_c10_dispatcher: full
  python_module: nn
  dispatch:
    CPU: col2im_cpu
    CUDA: col2im_cuda

- func: col2im_backward.grad_input(Tensor grad_output, int[2] kernel_size, int[2] dilation, int[2] padding, int[2] stride, *, Tensor(a!) grad_input) -> Tensor(a!)
  python_module: nn
  dispatch:
    CPU: col2im_backward_out_cpu
    CUDA: col2im_backward_out_cuda

- func: col2im_backward(Tensor grad_output, int[2] kernel_size, int[2] dilation, int[2] padding, int[2] stride) -> Tensor
  use_c10_dispatcher: full
  python_module: nn
  dispatch:
    CPU: col2im_backward_cpu
    CUDA: col2im_backward_cuda

- func: im2col.out(Tensor self, int[2] kernel_size, int[2] dilation, int[2] padding, int[2] stride, *, Tensor(a!) out) -> Tensor(a!)
  python_module: nn
  dispatch:
    CPU: im2col_out_cpu
    CUDA: im2col_out_cuda

- func: im2col(Tensor self, int[2] kernel_size, int[2] dilation, int[2] padding, int[2] stride) -> Tensor
  use_c10_dispatcher: full
  python_module: nn
  dispatch:
    CPU: im2col_cpu
    CUDA: im2col_cuda

- func: im2col_backward.grad_input(Tensor grad_output, int[2] input_size, int[2] kernel_size, int[2] dilation, int[2] padding, int[2] stride, *, Tensor(a!) grad_input) -> Tensor(a!)
  python_module: nn
  dispatch:
    CPU: im2col_backward_out_cpu
    CUDA: im2col_backward_out_cuda

- func: im2col_backward(Tensor grad_output, int[2] input_size, int[2] kernel_size, int[2] dilation, int[2] padding, int[2] stride) -> Tensor
  use_c10_dispatcher: full
  python_module: nn
  dispatch:
    CPU: im2col_backward_cpu
    CUDA: im2col_backward_cuda

- func: isfinite(Tensor self) -> Tensor
  use_c10_dispatcher: full
  variants: function, method
  device_guard: False

- func: isinf(Tensor self) -> Tensor
  use_c10_dispatcher: full
  variants: function, method
  device_guard: False

- func: isposinf(Tensor self) -> Tensor
  use_c10_dispatcher: full
  variants: function, method

- func: isposinf.out(Tensor self, *, Tensor(a!) out) -> Tensor(a!)
  dispatch:
    CPU, CUDA: isposinf_out

- func: isneginf(Tensor self) -> Tensor
  use_c10_dispatcher: full
  variants: function, method

- func: isneginf.out(Tensor self, *, Tensor(a!) out) -> Tensor(a!)
  dispatch:
    CPU, CUDA: isneginf_out

# NOTE [_add_batch_dim and _remove_batch_dim]
# _add_batch_dim and _remove_batch_dim are meant to be used in the implementation
# of the vmap frontend API (see torch/_vmap_internals.py). They are not
# user-facing, hence the leading underscore. Please don't use them them anywhere else.
- func: _add_batch_dim(Tensor self, int batch_dim, int level) -> Tensor
  use_c10_dispatcher: full
  variants: function

# See NOTE [_add_batch_dim and _remove_batch_dim]
- func: _remove_batch_dim(Tensor self, int level, int batch_size, int out_dim) -> Tensor
  use_c10_dispatcher: full
  variants: function

## Functions related to the fast Fourier transform and the torch.fft namespace
# Note [FFT namespace binding]
# Functions in the fft python module should have their names start with
#   "fft_" underscore and be bound to the desired Python name in
#   torch/fft/__init__.py, and the desired C++ name in torch/csrc/api/include/torch/fft.h.
#   The "fft_" names should be hidden from the user and not documented.
#
# See fft_fft as an example.

# torch.fft.fft
# NOTE: NOT an alias for torch.fft, which has different semantics
- func: fft_fft(Tensor self, int? n=None, int dim=-1, str? norm=None) -> Tensor
  python_module: fft
  use_c10_dispatcher: full
  variants: function

- func: fft_ifft(Tensor self, int? n=None, int dim=-1, str? norm=None) -> Tensor
  python_module: fft
  use_c10_dispatcher: full
  variants: function

- func: fft_rfft(Tensor self, int? n=None, int dim=-1, str? norm=None) -> Tensor
  python_module: fft
  use_c10_dispatcher: full
  variants: function

- func: fft_irfft(Tensor self, int? n=None, int dim=-1, str? norm=None) -> Tensor
  python_module: fft
  use_c10_dispatcher: full
  variants: function

- func: fft_hfft(Tensor self, int? n=None, int dim=-1, str? norm=None) -> Tensor
  python_module: fft
  use_c10_dispatcher: full
  variants: function

- func: fft_ihfft(Tensor self, int? n=None, int dim=-1, str? norm=None) -> Tensor
  python_module: fft
  use_c10_dispatcher: full
  variants: function

- func: fft(Tensor self, int signal_ndim, bool normalized=False) -> Tensor
  use_c10_dispatcher: full
  variants: function, method

## Functions for linear algebra and the torch.linalg namespace
# Note [linalg namespace binding]
# Functions in the linalg python module should have their names start with
#   "linalg_" and be bound to the desired Python name in
#   torch/linalg/__init__.py, and the desired C++ name in torch/csrc/api/include/torch/linalg.h.
#   The "linalg_" names should be hidden from the user and not documented.
#
# See linalg_det as an example.

# torch.linalg.det, alias for torch.det
- func: linalg_det(Tensor self) -> Tensor
  python_module: linalg
  use_c10_dispatcher: full
  variants: function

- func: det(Tensor self) -> Tensor
  use_c10_dispatcher: full
  variants: function, method

# torch.outer, alias for torch.ger
- func: outer(Tensor self, Tensor vec2) -> Tensor
  use_c10_dispatcher: full
  variants: function, method

- func: outer.out(Tensor self, Tensor vec2, *, Tensor(a!) out) -> Tensor(a!)

- func: ger(Tensor self, Tensor vec2) -> Tensor
  use_c10_dispatcher: full
  variants: function, method

- func: ger.out(Tensor self, Tensor vec2, *, Tensor(a!) out) -> Tensor(a!)

- func: linalg_norm(Tensor self, Scalar? ord=None, int[1]? dim=None, bool keepdim=False, *, ScalarType? dtype=None) -> Tensor
  python_module: linalg
  variants: function

- func: linalg_norm.ord_str(Tensor self, str ord, int[1]? dim=None, bool keepdim=False, *, ScalarType? dtype=None) -> Tensor
  python_module: linalg
  variants: function

- func: linalg_norm.out(Tensor self, Scalar? ord=None, int[1]? dim=None, bool keepdim=False, *, ScalarType? dtype=None, Tensor(a!) out) -> Tensor(a!)
  python_module: linalg
  variants: function

- func: linalg_norm.ord_str_out(Tensor self, str ord, int[1]? dim=None, bool keepdim=False, *, ScalarType? dtype=None, Tensor(a!) out) -> Tensor(a!)
  python_module: linalg
  variants: function

## Functions that are only for testing
# It is undocumented and should not be used outside of tests.
- func: _test_serialization_subcmul(Tensor self, Tensor other, Scalar alpha=1) -> Tensor
  use_c10_dispatcher: full

# Note: this function is only for testing.
- func: _test_optional_intlist(Tensor values, int[]? addends) -> Tensor
  use_c10_dispatcher: full
  python_module: nn
  dispatch:
    CPU: _test_optional_intlist

# Note: this function is only for testing.
- func: _test_optional_filled_intlist(Tensor values, int[2]? addends) -> Tensor
  use_c10_dispatcher: full
  python_module: nn
  dispatch:
    CPU: _test_optional_intlist

# Note: this function is only for testing.
- func: _test_optional_floatlist(Tensor values, float[]? addends) -> Tensor
  use_c10_dispatcher: full
  python_module: nn
  dispatch:
    CPU: _test_optional_floatlist<|MERGE_RESOLUTION|>--- conflicted
+++ resolved
@@ -570,10 +570,7 @@
 - func: asin.out(Tensor self, *, Tensor(a!) out) -> Tensor(a!)
   dispatch:
     CPU, CUDA: asin_out
-<<<<<<< HEAD
-=======
     SparseCPU, SparseCUDA: asin_out_sparse
->>>>>>> ff926b47
 
 # arcsin, alias of asin
 - func: arcsin(Tensor self) -> Tensor
@@ -2774,10 +2771,7 @@
 - func: neg.out(Tensor self, *, Tensor(a!) out) -> Tensor(a!)
   dispatch:
     CPU, CUDA: neg_out
-<<<<<<< HEAD
-=======
     SparseCPU, SparseCUDA: neg_out_sparse
->>>>>>> ff926b47
 
 # Alias for neg
 - func: negative(Tensor self) -> Tensor
