import torch
from torch.fx import (
    GraphModule,
    Proxy,
)

from torch.fx.graph import (
    Graph,
    Node,
    map_arg,
)

from torch.quantization import (
    propagate_qconfig_,
    convert,
)

from ..quantization_mappings import (
    get_qat_module_mappings,
)
from ..custom_module_class_mappings import (
    is_custom_module_class,
    get_observed_custom_module_class,
    mark_observed_custom_module,
    is_observed_custom_module,
)

from ..quantize import _remove_qconfig

from .pattern_utils import (
    is_match,
    get_quant_patterns,
    get_dynamic_quant_patterns,
)

from .quantization_patterns import *

from .utils import (
    _parent_name,
    quantize_node,
)

import copy

# ------------------------
# Helper Functions
# ------------------------

# Returns a function that can get a new attribute name for module with given prefix
# for example,
# >> get_new_observer_name = get_new_attr_name_with_prefix('_observer')
# >> new_name = get_new_observer_name(module)
# new_name will be an unused attribute name on module, e.g. `_observer_1`
def get_new_attr_name_with_prefix(prefix):
    def get_new_attr_name(module):
        def get_attr_name(i):
            return prefix + str(i)
        i = 0
        attr_name = get_attr_name(i)
        while hasattr(module, attr_name):
            i += 1
            attr_name = get_attr_name(i)
        return attr_name
    return get_new_attr_name

def collect_producer_nodes(node):
    r''' Starting from a target node, trace back until we hit inpu or
    getattr node. This is used to extract the chain of operators
    starting from getattr to the target node, for example
    def forward(self, x):
      observed = self.observer(self.weight)
      return F.linear(x, observed)
    collect_producer_nodes(observed) will either return a list of nodes that produces
    the observed node or None if we can't extract a self contained graph without
    free variables(inputs of the forward function).
    '''
    nodes = [node]
    frontier = [node]
    while frontier:
        node = frontier.pop()
        all_args = list(node.args) + list(node.kwargs.values())
        for arg in all_args:
            if not isinstance(arg, Node):
                continue
            if arg.op == 'placeholder':
                # hit input, can't fold in this case
                return None
            nodes.append(arg)
            if not (arg.op == 'call_function' and arg.target == getattr):
                frontier.append(arg)
    return nodes

def graph_module_from_producer_nodes(root, producer_nodes):
    r''' Construct a graph module from extracted producer nodes
    from `collect_producer_nodes` function
    Args:
      root: the root module for the original graph
      producer_nodes: a list of nodes we use to construct the graph
    Return:
      A graph module constructed from the producer nodes
    '''
    assert len(producer_nodes) > 0, 'list of producer nodes can not be empty'
    # since we traced back from node to getattrr
    producer_nodes.reverse()
    graph = Graph()
    env = {}

    def load_arg(a):
        return map_arg(a, lambda node: env[node.name])
    for producer_node in producer_nodes:
        env[producer_node.name] = graph.node_copy(producer_node, load_arg)
    graph.output(load_arg(producer_nodes[-1].name))
    graph_module = GraphModule(root, graph)
    return graph_module


def assert_and_get_unique_device(module):
    """
    Returns the unique device for a module, or None if no device is found.
    Throws an error if multiple devices are detected.
    """
    devices = {p.device for p in module.parameters()} | \
        {p.device for p in module.buffers()}
    assert len(devices) <= 1, (
        "prepare only works with cpu or single-device CUDA modules, "
        "but got devices {}".format(devices)
    )
    device = next(iter(devices)) if len(devices) > 0 else None
    return device


# A dictionary for querying the weight index for a given op
WEIGHT_INDEX_DICT = {
    torch.nn.functional.conv2d : [1],
    torch.nn.functional.linear : [1],
}

# weight prepacking ops
WEIGHT_PREPACK_OPS = {
    torch._ops.ops.quantized.linear_prepack,
    torch._ops.ops.quantized.linear_prepack_fp16,
    torch._ops.ops.quantized.conv2d_prepack,
}

class Quantizer:
    def __init__(self):
        # mapping from matched node to activation_post_process
        # must be filled before convert
        self.activation_post_process_map = None
        # mapping from node name to qconfig that should be used for that node
        # filled out for a model during _generate_qconfig_map
        self.qconfig_map = None
        # mapping from fully qualified module name to module instance
        # for example,
        # {
        #   '': Model(...),
        #   'linear': Linear(...),
        #   'linear.weight_fake_quant': PerChannelMinMaxObserver(...),
        # }
        self.modules = None
        # mapping from a tuple of nodes in reverse order to uninitialized
        #   QuantizeHandler subclass. For example,
        # {
        #   # match a single node
        #   (<class 'torch.nn.modules.conv.Conv3d'>:
        #     <class 'torch.quantization.fx.quantize.ConvRelu'>),
        #   # match multiple nodes in reverse order
        #   ((<function relu at 0x7f766a7360d0>, <built-in function add>):
        #     <class 'torch.quantization.fx.quantize.Add'>),
        # }
        self.patterns = None


    def _qat_swap_modules(self, root):
        convert(root, mapping=get_qat_module_mappings(), inplace=True, remove_qconfig=False)

    def _generate_qconfig_map(self, root, input_graph):
        def get_qconfig(module):
            return module.qconfig if hasattr(module, 'qconfig') else None

        self.qconfig_map = dict()
        for node in input_graph.nodes:
            if node.op == 'get_param':
                parent, _ = _parent_name(node.target)
                self.qconfig_map[node.name] = get_qconfig(self.modules[parent])
            elif node.op == 'call_function':
                self.qconfig_map[node.name] = get_qconfig(root)
            elif node.op == 'call_method':
                self_obj = node.args[0]
                # qconfig for call_method should be the same as the `self` object for the call
                self.qconfig_map[node.name] = self.qconfig_map[self_obj.name]
            elif node.op == 'call_module':
                self.qconfig_map[node.name] = get_qconfig(self.modules[node.target])

    def _prepare(self, model, qconfig_dict, inplace, is_dynamic_quant):
        if not inplace:
            model = copy.deepcopy(model)
        self.is_dynamic_quant = is_dynamic_quant
        if self.is_dynamic_quant:
            self.patterns = get_dynamic_quant_patterns()
        else:
            self.patterns = get_quant_patterns()

        propagate_qconfig_(model, qconfig_dict)
        if model.training:
            self._qat_swap_modules(model)

        self.modules = dict(model.named_modules())

        # map from node name to qconfig, used in _find_matches
        self._generate_qconfig_map(model, model.graph)

        # match the patterns that will get quantized
        matches = self._find_matches(model.graph, self.modules, self.patterns)

        # add custom module instances to the match result
        for node in model.graph.nodes:
            if node.op == 'call_module' and \
               is_custom_module_class(type(self.modules[node.target])):
                custom_module_qconfig = self.qconfig_map[node.name]
                matches[node.name] = (node, [node], CustomModule(self, node), custom_module_qconfig)

        # find _inputs_ to matched nodes that are not quantized, these
        # have to be quantized, which requires measuring stats,
        # initialize an DefaultQuant object for each
        quants = self._find_quants(model.graph, matches)

        self.activation_post_process_map = dict()

        env = {}
        observed_graph = Graph()
        observed_node_names_set = set()

        def load_arg(a):
            return map_arg(a, lambda node: env[node.name])

        def insert_observer(node, observer, device):
            observer_name = get_new_observer_name(model)
            setattr(model, observer_name, observer)
            self.activation_post_process_map[node.name] = observer
            env[node.name] = observed_graph.create_node('call_module', observer_name, (load_arg(node),), {})
            observed_node_names_set.add(node.name)
            if device:
                getattr(model, observer_name).to(device)

        for node in model.graph.nodes:
            if node.name in observed_node_names_set:
                continue

            get_new_observer_name = get_new_attr_name_with_prefix('activation_post_process_')
            root_node, _, obj, qconfig = matches.get(node.name, (None, None, None, None))
            if root_node is None:
                env[node.name] = observed_graph.node_copy(node, load_arg)
            elif root_node is node:
                env[node.name] = observed_graph.node_copy(node, load_arg)
                if qconfig is None:
                    continue

                if isinstance(obj, CustomModule):
                    custom_module = self.modules[node.target]
                    observed_custom_module_class = \
                        get_observed_custom_module_class(type(custom_module))
                    observed_custom_module = \
                        observed_custom_module_class.from_float(custom_module)
<<<<<<< HEAD
                    mark_observed_custom_module(observed_custom_module)
=======
                    mark_observed_custom_module(observed_custom_module, type(custom_module))
>>>>>>> 3b09c20b
                    parent_name, name = _parent_name(node.target)
                    setattr(self.modules[parent_name], name, observed_custom_module)

                # don't need to insert observer for output in dynamic quantization
                if self.is_dynamic_quant:
                    continue

                # inserting observers for output of observed module, or mark the output
                # as observed
                if isinstance(obj, CopyNode):
                    assert node.op in [
                        'call_module',
                        'call_function',
                        'call_method'], \
                        'CopyNode of type ' + node.op + ' is not handled'

                    def is_observed(input_arg):
                        if isinstance(input_arg, Node):
                            return input_arg.name in observed_node_names_set
                        elif isinstance(input_arg, list):
                            return all(map(is_observed, input_arg))
                    # propagate observed property from input
                    if is_observed(node.args[0]):
                        observed_node_names_set.add(node.name)
                elif (isinstance(obj, Add) or isinstance(obj, Mul)) and not obj.all_nodes:
                    if node.args[0].name in observed_node_names_set:
                        observed_node_names_set.add(node.name)
                elif qconfig is not None and obj.all_nodes:
                    # observer for outputs
                    new_observer = qconfig.activation()
                    # respect device affinity when adding observers
                    device = assert_and_get_unique_device(model)
                    insert_observer(node, new_observer, device)
            else:
                env[node.name] = observed_graph.node_copy(node, load_arg)

            if node.name not in observed_node_names_set and node.name in quants:
                observer_name = get_new_observer_name(model)
                _, qconfig, is_weight = quants[node.name]
                if qconfig is not None:
                    new_observer = \
                        qconfig.weight() if is_weight else qconfig.activation()
                    # respect device affinity when adding observers
                    device = assert_and_get_unique_device(model)
                    if device:
                        new_observer.to(device)
                    self.activation_post_process_map[node.name] = new_observer
                    setattr(model, observer_name, self.activation_post_process_map[node.name])
                    env[node.name] = observed_graph.create_node('call_module', observer_name, (load_arg(node),), {})
                    observed_node_names_set.add(node.name)
        observed_graph.output(load_arg(model.graph.result))

        model = GraphModule(model, observed_graph)
        self.save_state(model)
        return model

    def save_state(self, observed):
        observed._activation_post_process_map = self.activation_post_process_map
        observed._patterns = self.patterns
        observed._qconfig_map = self.qconfig_map

    def restore_state(self, observed):
        err_msg = 'please make sure the model is produced by prepare'
        assert hasattr(observed, '_activation_post_process_map'), 'did not found ' + \
            '_activation_post_process attribute ' + err_msg
        assert hasattr(observed, '_patterns'), 'did not found ' + \
            '_patterns attribute ' + err_msg
        assert hasattr(observed, '_qconfig_map'), 'did not found ' + \
            '_qconfig_map attribute ' + err_msg
        self.activation_post_process_map = observed._activation_post_process_map
        self.patterns = observed._patterns
        self.qconfig_map = observed._qconfig_map

    def prepare(self, model, qconfig_dict, inplace=False):
        return self._prepare(model, qconfig_dict, inplace, is_dynamic_quant=False)

    def prepare_dynamic(self, model, qconfig_dict, inplace=False):
        return self._prepare(model, qconfig_dict, inplace, is_dynamic_quant=True)

    def _run_weight_observers(self, observed):
        r''' Extract the subgraph that produces the weight for dynamically quantized
        node and run the subgraph to observe the weight.
        Note that the observers of dynamically quantized modules are run during
        the conversion step.
        '''
        for node in observed.graph.nodes:
            if node.op == 'call_function' and node.target in WEIGHT_INDEX_DICT:
                for i, node_arg in enumerate(node.args):
                    if i in WEIGHT_INDEX_DICT[node.target]:
                        # node_arg is weight
                        weight_observer_nodes = collect_producer_nodes(node_arg)
                        if weight_observer_nodes is not None:
                            weight_observer_module = graph_module_from_producer_nodes(
                                observed, weight_observer_nodes)
                            # run the weight observer
                            weight_observer_module()
        return

    def _convert(self, model, inplace=False, debug=False, is_dynamic_quant=False):
        self.restore_state(model)
        if not inplace:
            model = copy.deepcopy(model)
        self.is_dynamic_quant = is_dynamic_quant
        # run weight observers before inserting quant dequant nodes
        # for dynamic quantization
        if self.is_dynamic_quant:
            self._run_weight_observers(model)

        # move to cpu since we only have quantized cpu kernels
        model.eval().cpu()
        self.modules = dict(model.named_modules())

        matches = self._find_matches(model.graph, self.modules, self.patterns)

        # add custom module instances to the match result
        for node in model.graph.nodes:
            if node.op == 'call_module' and \
               is_observed_custom_module(self.modules[node.target]):
                custom_module_qconfig = self.qconfig_map[node.name]
                matches[node.name] = (node, [node], CustomModule(self, node), custom_module_qconfig)

        quants = self._find_quants(model.graph, matches)
        self.quantized_graph = Graph()
        env = {}
        quant_env = {}

        def load_non_quantized(n):
            if n.name not in env:
                assert n.name in quant_env, \
                    'trying to load float node but did not find node:' + n.name + \
                    ' in quantized or non quantized environment, env: ' + str(env) + \
                    ' quant_env:' + str(quant_env)
                env[n.name] = Proxy(quant_env[n.name]).dequantize().node
            return env[n.name]

        def load_quantized(n):
            if n.name not in quant_env:
                assert n.name in env, \
                    'trying to load quantized node but did not find node:' + n.name + \
                    ' in float environment:' + str(env)
                assert n.name in quants, 'did not find quant object for node:' + n.name
                quant = quants[n.name][0]
                quant_env[n.name] = quant.convert(self, env[n.name])
            return quant_env[n.name]

        def load_x(n):
            assert n.name in env or n.name in quant_env, \
                'node ' + n.name + ' does not exist in either environment'
            if n.name in quant_env:
                return quant_env[n.name]
            else:
                return env[n.name]

        def load_arg(quantized):
            """
            Input: quantized, which can be None, list, boolean or tuple
              - if quantized is a list or tuple, then arg should be a list and the args with corresponding
                indexes will be quantized
              - if quantized is a boolean, then all args will be quantized/not quantized
              - if quantized is None, then we'll load the node as long as it exists

            Output: fn which takes arg_or_args, and loads them from the corresponding
              environment depending on the value of quantized.
            """
            assert quantized is None or isinstance(quantized, (tuple, list, bool)), type(quantized)

            def load_arg_impl(arg_or_args):
                if quantized is None:
                    return map_arg(arg_or_args, load_x)
                if isinstance(quantized, bool):
                    return map_arg(arg_or_args, load_quantized if quantized else load_non_quantized)
                elif isinstance(quantized, (tuple, list)):
                    assert isinstance(arg_or_args, (tuple, list)), arg_or_args
                    loaded_args = []
                    # for now, we only support quantizing positional arguments
                    for i, a in enumerate(arg_or_args):
                        if i in quantized:
                            loaded_args.append(map_arg(a, load_quantized))
                        else:
                            loaded_args.append(map_arg(a, load_non_quantized))
                    return type(arg_or_args)(loaded_args)
            return load_arg_impl

        def is_quantized(node):
            if isinstance(node, Node):
                assert node.name in env or node.name in quant_env, 'Expecting node to be in the environment'
                # there might be nodes appearing in both environemnts, but quant_env will take
                # precedence
                if node.name in quant_env:
                    return True
                elif node.name in env:
                    return False
            elif isinstance(node, list):
                quantized = map(is_quantized, node)
                if all(quantized):
                    return True
                elif not any(quantized):
                    return False
                else:
                    raise Exception("partially quantized inputs in list not handled yet")

        for node in model.graph.nodes:
            root_node, matched, obj, qconfig = matches.get(node.name, (None, None, None, None))
            if root_node is node:
                if qconfig is None:
                    result = self.quantized_graph.node_copy(node, load_non_quantized)
                    quantized = False
                else:
                    result = obj.convert(self, node, load_arg)
                    # Need to get correct quantized/non-quantized state for the output of CopyNode
                    if isinstance(obj, CopyNode):
                        assert node.op in [
                            'call_module',
                            'call_function',
                            'call_method'], \
                            'CopyNode of type ' + node.op + ' is not handled'
                        quantized = is_quantized(node.args[0])
                    else:
                        quantized = True

                    # output of dynamic quantization is not quantized
                    if self.is_dynamic_quant:
                        quantized = False

                if quantized:
                    quant_env[node.name] = result
                else:
                    env[node.name] = result
                continue
            elif root_node is not None:
                continue

            # handle activation post process calls
            if node.op == 'call_module':
                if node.target.split('.')[-1].startswith('activation_post_process_'):
                    observer_module = self.modules[node.target]
                    prev_node = node.args[0]
                    if observer_module.dtype == torch.float16:
                        # activations are not quantized for
                        # fp16 dynamic quantization
                        # copy the activaiton_post_process node here
                        # since we may need it when we insert prepack
                        # op for weight of linear, this will be removed
                        # later in a separate pass
                        env[node.name] = self.quantized_graph.node_copy(node, load_non_quantized)
                        continue
                    if prev_node.name in quant_env:
                        # if previous node is already quantized, we'll just remove the activation_post_process
                        quant_env[node.name] = quant_env[prev_node.name]
                        continue
                    # replace activation post process with quantization ops
                    root_module = self.modules['']
                    quant_env[node.name] = quantize_node(
                        root_module, self.quantized_graph,
                        load_non_quantized(node.args[0]), observer_module)
                    continue
            # dequantize inputs for the node that are not quantized
            env[node.name] = self.quantized_graph.node_copy(node, load_non_quantized)
        self.quantized_graph.output(map_arg(model.graph.result, load_non_quantized))

        # remove activation post process
        act_post_process_removed_graph = Graph()
        env = {}

        def load_arg(a):
            return map_arg(a, lambda node: env[node.name])
        for node in self.quantized_graph.nodes:
            if node.op == 'call_module' and \
               node.target.split('.')[-1].startswith('activation_post_process_'):
                # remove activation post process
                env[node.name] = env[node.args[0].name]
            else:
                env[node.name] = act_post_process_removed_graph.node_copy(node, load_arg)
        act_post_process_removed_graph.output(map_arg(self.quantized_graph.result, load_arg))

        to_be_removed = []
        for name, _ in model.named_modules():
            if name.split('.')[-1].startswith('activation_post_process_'):
                to_be_removed.append(name)
        for n in to_be_removed:
            delattr(model, n)
        _remove_qconfig(model)
        model = GraphModule(model, act_post_process_removed_graph)
        return model

    # Trace back from the weight node util we hit getattr, reconstruct the graph module
    # with the traced nodes and run the graph module to pack the weight. then replace
    # the original chain of ops with the packed weight.
    def _fold_weight(self, quantized):
        packed_weights = dict()
        # map from folded node name to the prepacked weight name
        folded_nodes = dict()
        # get packed weights
        for node in quantized.graph.nodes:
            if node.op == 'call_function' and node.target in WEIGHT_PREPACK_OPS:
                nodes_to_fold = collect_producer_nodes(node)
                if nodes_to_fold is not None:
                    for node_to_fold in nodes_to_fold:
                        folded_nodes[node_to_fold.name] = node

                    prepacking_module = graph_module_from_producer_nodes(
                        quantized, nodes_to_fold)
                    packed_weight = prepacking_module()
                    packed_weights[node.name] = packed_weight

        # remove folded nodes and replace the prepacking node with getattr
        folded_graph = Graph()
        env = {}

        def load_arg(a):
            return map_arg(a, lambda node: env[node.name])
        get_new_packed_weight_name = get_new_attr_name_with_prefix('_fx_pass_packed_weight_')
        quantized_root = quantized
        quantized_graph = quantized.graph
        for node in quantized_graph.nodes:
            prepack_node = folded_nodes.get(node.name, None)
            if prepack_node is node:
                packed_weight = packed_weights[node.name]
                # add a prepacked attribute to root
                packed_weight_name = get_new_packed_weight_name(quantized_root)
                setattr(quantized_root, packed_weight_name, packed_weight)
                # replace prepack node with a getattr node
                env[node.name] = folded_graph.create_node(
                    'get_param', packed_weight_name, (), {})
            elif prepack_node is not None:
                # remove the foled node
                continue
            else:
                # copy other nodes
                env[node.name] = folded_graph.node_copy(node, load_arg)
        folded_graph.output(load_arg(quantized_graph.result))
        quantized = GraphModule(quantized_root, folded_graph)
        return quantized

    def convert(self, model, inplace=False, debug=False, is_dynamic=False):
        quantized = self._convert(model, inplace, debug, is_dynamic)
        if not debug:
            quantized = self._fold_weight(quantized)
        return quantized

    def _find_matches(self, graph, modules, patterns):
        """
        Matches the nodes in the input graph to quantization patterns, and
        outputs the information needed to quantize them in future steps.

        Inputs:
          - graph: an fx.Graph object
          - modules: a mapping of fully qualified module name to instance,
              for example, {'foo': ModuleFoo, ...}
          - patterns: a mapping from a tuple of nodes in reverse order to
              uninitialized QuantizeHandler subclass.

        Outputs a map of
          node_name ->
            (node, matched_values, QuantizeHandler instance, qconfig)

        For example, {
          'relu_1': (relu_1, [relu_1], <CopyNode instance>, QConfig(...)),
          ...
        }
        """
        match_map = {}
        all_matched = set()

        def record_match(pattern, node, matched):
            if isinstance(pattern, tuple):
                s, *args = pattern
                record_match(s, node, matched)
                if pattern[0] is not getattr:
                    for subpattern, arg in zip(args, node.args):
                        record_match(subpattern, arg, matched)
            else:
                matched.append(node)

        for node in reversed(graph.nodes):
            if node.name not in match_map and node.name not in all_matched:
                for pattern, value in patterns.items():
                    if is_match(modules, node, pattern):
                        matched = []
                        record_match(pattern, node, matched)
                        for n in matched:
                            match_map[n.name] = (node, matched, value(self, node), self.qconfig_map[n.name])
                            all_matched.add(n.name)
                        # break after finding the first match
                        break
        return match_map

    def _find_quants(self, graph, matches):
        """
        Takes the nodes in the input graph and pending matches, and finds and
        returns the input and output nodes which need to be quantized.

        Inputs:
          - graph: an fx.Graph object
          - matches: output of self._find_matches function

        Outputs a map of
          node_name -> (QuantizeHandler instance (always DefaultQuant), qconfig)
        """
        quants = {}

        def visit(node, qconfig):
            def visit_arg(arg):
                # note: we have to measure quantization information
                # even for nodes where we might not use it because it is already
                # quantized. This is because each match has the option to
                # say NotImplemented (if for instance, it is an __add__ and the data type is not appropriate)
                is_weight = False
                if isinstance(node, Node) and node.op == 'call_function' and node.target in WEIGHT_INDEX_DICT:
                    for i, node_arg in enumerate(node.args):
                        if arg is node_arg and i in WEIGHT_INDEX_DICT[node.target]:
                            is_weight = True
                if (not self.is_dynamic_quant) or is_weight:
                    # overwrite previous quant config
                    quants[arg.name] = (DefaultQuant(self, arg), qconfig, is_weight)
            return visit_arg

        for node in graph.nodes:
            if node.name in matches:
                root_node, matched, obj, qconfig = matches[node.name]
                # don't attach observer/fake_quant for CopyNode
                if isinstance(obj, CopyNode):
                    qconfig = None
                if root_node is node:
                    # matched[-1] is the first op in the sequence and
                    # matched[0] is the last op in the sequence
                    # inputs
                    map_arg(matched[-1].args, visit(matched[-1], qconfig))
                    map_arg(matched[-1].kwargs, visit(matched[-1], qconfig))
                    # output
                    map_arg(matched[0], visit(None, qconfig))
        return quants<|MERGE_RESOLUTION|>--- conflicted
+++ resolved
@@ -262,11 +262,7 @@
                         get_observed_custom_module_class(type(custom_module))
                     observed_custom_module = \
                         observed_custom_module_class.from_float(custom_module)
-<<<<<<< HEAD
-                    mark_observed_custom_module(observed_custom_module)
-=======
                     mark_observed_custom_module(observed_custom_module, type(custom_module))
->>>>>>> 3b09c20b
                     parent_name, name = _parent_name(node.target)
                     setattr(self.modules[parent_name], name, observed_custom_module)
 
