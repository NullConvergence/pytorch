#pragma once

#include <ATen/ExpandUtils.h>
#include <torch/nn/functional/activation.h>
#include <torch/nn/options/loss.h>

namespace torch {
namespace nn {
namespace functional {

#ifndef DOXYGEN_SHOULD_SKIP_THIS
namespace detail {
inline Tensor l1_loss(
    const Tensor& input,
    const Tensor& target,
    L1LossFuncOptions::reduction_t reduction) {
  return torch::l1_loss(
    input,
    target,
    enumtype::reduction_get_enum(reduction));
}
} // namespace detail
#endif /* DOXYGEN_SHOULD_SKIP_THIS */

/// See https://pytorch.org/docs/master/nn.functional.html#torch.nn.functional.l1_loss
/// about the exact behavior of this functional.
///
/// See the documentation for `torch::nn::functional::L1LossFuncOptions` class to learn what
/// optional arguments are supported for this functional.
///
/// Example:
/// ```
/// namespace F = torch::nn::functional;
/// F::l1_loss(input, target, F::L1LossFuncOptions(torch::kNone));
/// ```
inline Tensor l1_loss(
    const Tensor& input,
    const Tensor& target,
    const L1LossFuncOptions& options = {}) {
  return detail::l1_loss(input, target, options.reduction());
}

// ============================================================================

#ifndef DOXYGEN_SHOULD_SKIP_THIS
namespace detail {
inline Tensor kl_div(
    const Tensor& input,
    const Tensor& target,
    KLDivFuncOptions::reduction_t reduction,
    bool log_target = false) {
  torch::Reduction::Reduction reduction_enum;

  if (c10::get_if<enumtype::kMean>(&reduction)) {
    TORCH_WARN("reduction: 'mean' divides the total loss by both the batch size and the support size."
               "'batchmean' divides only by the batch size, and aligns with the KL div math definition."
               "'mean' will be changed to behave the same as 'batchmean' in the next major release.");
  }

  // special case for batchmean
  if (c10::get_if<enumtype::kBatchMean>(&reduction)) {
    reduction_enum = torch::Reduction::Sum;
  } else {
    reduction_enum = enumtype::reduction_get_enum(reduction);
  }

  auto reduced = torch::kl_div(input, target, reduction_enum, log_target);

  if (c10::get_if<enumtype::kBatchMean>(&reduction) && input.dim() != 0) {
    reduced = reduced / input.sizes()[0];
  }

  return reduced;
}
} // namespace detail
#endif /* DOXYGEN_SHOULD_SKIP_THIS */

/// See https://pytorch.org/docs/master/nn.functional.html#torch.nn.functional.kl_div
/// about the exact behavior of this functional.
///
/// See the documentation for `torch::nn::functional::KLDivFuncOptions` class to learn what
/// optional arguments are supported for this functional.
///
/// Example:
/// ```
/// namespace F = torch::nn::functional;
/// F::kl_div(input, target, F::KLDivFuncOptions.reduction(torch::kNone).log_target(false));
/// ```
inline Tensor kl_div(
    const Tensor& input,
    const Tensor& target,
    const KLDivFuncOptions& options = {}) {
  return detail::kl_div(input, target, options.reduction(), options.log_target());
}

// ============================================================================

#ifndef DOXYGEN_SHOULD_SKIP_THIS
namespace detail {
inline Tensor mse_loss(
    const Tensor& input,
    const Tensor& target,
    MSELossFuncOptions::reduction_t reduction) {
  if (!(target.sizes() == input.sizes())) {
    TORCH_WARN("Using a target size (", target.sizes(),
               ") that is different to the input size (", input.sizes(), "). ",
               "This will likely lead to incorrect results due to broadcasting. ",
               "Please ensure they have the same size.");
  }
  std::vector<torch::Tensor> broadcast_tensors = torch::broadcast_tensors({input, target});
  auto expanded_input = broadcast_tensors[0];
  auto expanded_target = broadcast_tensors[1];
  return torch::mse_loss(
    expanded_input,
    expanded_target,
    enumtype::reduction_get_enum(reduction));
}
} // namespace detail
#endif /* DOXYGEN_SHOULD_SKIP_THIS */

/// See https://pytorch.org/docs/master/nn.functional.html#torch.nn.functional.mse_loss
/// about the exact behavior of this functional.
///
/// See the documentation for `torch::nn::functional::MSELossFuncOptions` class to learn what
/// optional arguments are supported for this functional.
///
/// Example:
/// ```
/// namespace F = torch::nn::functional;
/// F::mse_loss(input, target, F::MSELossFuncOptions(torch::kNone));
/// ```
inline Tensor mse_loss(
    const Tensor& input,
    const Tensor& target,
    const MSELossFuncOptions& options = {}) {
  return detail::mse_loss(input, target, options.reduction());
}

// ============================================================================

#ifndef DOXYGEN_SHOULD_SKIP_THIS
namespace detail {
inline Tensor binary_cross_entropy(
    const Tensor& input,
    const Tensor& target,
    const Tensor& weight,
    BinaryCrossEntropyFuncOptions::reduction_t reduction) {
  auto reduction_enum = enumtype::reduction_get_enum(reduction);

  if (target.sizes() != input.sizes()) {
    TORCH_CHECK(
      false,
      "Using a target size (", target.sizes(), ") ",
      "that is different to the input size (", input.sizes(), ") is deprecated. ",
      "Please ensure they have the same size.");
  }

  auto weight_ = weight;
  if (weight_.defined()) {
    auto new_size = at::infer_size(target.sizes(), weight_.sizes());
    weight_ = weight_.expand(new_size);
  }

  return torch::binary_cross_entropy(input, target, weight_, reduction_enum);
}
} // namespace detail
#endif /* DOXYGEN_SHOULD_SKIP_THIS */

/// See https://pytorch.org/docs/master/nn.functional.html#torch.nn.functional.binary_cross_entropy
/// about the exact behavior of this functional.
///
/// See the documentation for `torch::nn::functional::BinaryCrossEntropyFuncOptions` class to learn what
/// optional arguments are supported for this functional.
///
/// Example:
/// ```
/// namespace F = torch::nn::functional;
/// F::binary_cross_entropy(input, target, F::BinaryCrossEntropyFuncOptions().weight(weight));
/// ```
inline Tensor binary_cross_entropy(
    const Tensor& input,
    const Tensor& target,
    const BinaryCrossEntropyFuncOptions& options = {}) {
  return detail::binary_cross_entropy(input, target, options.weight(), options.reduction());
}

// ============================================================================

#ifndef DOXYGEN_SHOULD_SKIP_THIS
namespace detail {
inline Tensor hinge_embedding_loss(
    const Tensor& input,
    const Tensor& target,
    double margin,
    HingeEmbeddingLossFuncOptions::reduction_t reduction) {
  return torch::hinge_embedding_loss(
      input,
      target,
      margin,
      enumtype::reduction_get_enum(reduction));
}
} // namespace detail
#endif /* DOXYGEN_SHOULD_SKIP_THIS */

/// See https://pytorch.org/docs/master/nn.functional.html#torch.nn.functional.hinge_embedding_loss
/// about the exact behavior of this functional.
///
/// See the documentation for `torch::nn::functional::HingeEmbeddingLossFuncOptions` class to learn what
/// optional arguments are supported for this functional.
///
/// Example:
/// ```
/// namespace F = torch::nn::functional;
/// F::hinge_embedding_loss(input, target, F::HingeEmbeddingLossFuncOptions().margin(2));
/// ```
inline Tensor hinge_embedding_loss(
    const Tensor& input,
    const Tensor& target,
    const HingeEmbeddingLossFuncOptions& options = {}) {
  return detail::hinge_embedding_loss(input, target, options.margin(), options.reduction());
}

// ============================================================================

#ifndef DOXYGEN_SHOULD_SKIP_THIS
namespace detail {
inline Tensor multi_margin_loss(
    const Tensor& input,
    const Tensor& target,
    int64_t p,
    double margin,
    const Tensor& weight,
    MultiMarginLossFuncOptions::reduction_t reduction) {
  TORCH_CHECK(p == 1 || p == 2, "only p == 1 and p == 2 supported");
  if (weight.defined()) {
    TORCH_CHECK(weight.dim() == 1, "weight must be one-dimensional");
  }

  return torch::multi_margin_loss(
    input,
    target,
    p,
    margin,
    weight,
    enumtype::reduction_get_enum(reduction)
  );
}
} // namespace detail
#endif /* DOXYGEN_SHOULD_SKIP_THIS */

/// See https://pytorch.org/docs/master/nn.functional.html#torch.nn.functional.multi_margin_loss
/// about the exact behavior of this functional.
///
/// See the documentation for `torch::nn::functional::MultiMarginLossFuncOptions` class to learn what
/// optional arguments are supported for this functional.
///
/// Example:
/// ```
/// namespace F = torch::nn::functional;
/// F::multi_margin_loss(input, target, F::MultiMarginLossFuncOptions().margin(2).weight(weight));
/// ```
inline Tensor multi_margin_loss(
    const Tensor& input,
    const Tensor& target,
    const MultiMarginLossFuncOptions& options = {}) {
  return detail::multi_margin_loss(input, target, options.p(), options.margin(), options.weight(), options.reduction());
}

// ============================================================================

#ifndef DOXYGEN_SHOULD_SKIP_THIS
namespace detail {
inline Tensor cosine_embedding_loss(
    const Tensor& input1,
    const Tensor& input2,
    const Tensor& target,
    double margin,
    CosineEmbeddingLossFuncOptions::reduction_t reduction) {
  return torch::cosine_embedding_loss(
    input1,
    input2,
    target,
    margin,
    enumtype::reduction_get_enum(reduction));
}
} // namespace detail
#endif /* DOXYGEN_SHOULD_SKIP_THIS */

/// See https://pytorch.org/docs/master/nn.functional.html#torch.nn.functional.cosine_embedding_loss
/// about the exact behavior of this functional.
///
/// See the documentation for `torch::nn::functional::CosineEmbeddingLossFuncOptions` class to learn what
/// optional arguments are supported for this functional.
///
/// Example:
/// ```
/// namespace F = torch::nn::functional;
/// F::cosine_embedding_loss(input1, input2, target, F::CosineEmbeddingLossFuncOptions().margin(0.5));
/// ```
inline Tensor cosine_embedding_loss(
    const Tensor& input1,
    const Tensor& input2,
    const Tensor& target,
    const CosineEmbeddingLossFuncOptions& options = {}) {
  return detail::cosine_embedding_loss(input1, input2, target, options.margin(), options.reduction());
}

// ============================================================================

inline Tensor _smooth_l1_loss(const Tensor& input, const Tensor& target, double beta = 1.) {
    auto t = torch::abs(input - target);
    return torch::where(t < beta, 0.5 * torch::pow(t, 2) / beta, t - 0.5 * beta);
}

#ifndef DOXYGEN_SHOULD_SKIP_THIS
namespace detail {
inline Tensor smooth_l1_loss(
    const Tensor& input,
    const Tensor& target,
    SmoothL1LossFuncOptions::reduction_t reduction,
    double beta = 1.) {
  if (target.sizes() != input.sizes()) {
    TORCH_WARN("Using a target size (", target.sizes(), ") that is different to the input size (", input.sizes(), "). ",
                  "This will likely lead to incorrect results due to broadcasting. ",
                  "Please ensure they have the same size.");
  }

<<<<<<< HEAD
  Tensor ret;

  if (target.requires_grad()) {
    ret = _smooth_l1_loss(input, target, beta);
    if (!c10::get_if<enumtype::kNone>(&reduction)) {
      ret = c10::get_if<enumtype::kMean>(&reduction) ? torch::mean(ret) : torch::sum(ret);
    }
  } else {
    std::vector<Tensor> expanded_tensors = torch::broadcast_tensors({input, target});
    ret = torch::smooth_l1_loss(expanded_tensors[0], expanded_tensors[1], enumtype::reduction_get_enum(reduction), beta);
  }
  return ret;
=======
  std::vector<Tensor> expanded_tensors = torch::broadcast_tensors({input, target});
  return torch::smooth_l1_loss(expanded_tensors[0], expanded_tensors[1], enumtype::reduction_get_enum(reduction));
>>>>>>> c68a99bd
}
} // namespace detail
#endif /* DOXYGEN_SHOULD_SKIP_THIS */

/// See https://pytorch.org/docs/master/nn.functional.html#torch.nn.functional.smooth_l1_loss
/// about the exact behavior of this functional.
///
/// See the documentation for `torch::nn::functional::SmoothL1LossFuncOptions` class to learn what
/// optional arguments are supported for this functional.
///
/// Example:
/// ```
/// namespace F = torch::nn::functional;
/// F::smooth_l1_loss(input, target, F::SmoothL1LossFuncOptions(torch::kNone));
/// ```
inline Tensor smooth_l1_loss(
    const Tensor& input,
    const Tensor& target,
    const SmoothL1LossFuncOptions& options = {},
    double beta = 1.) {
  return detail::smooth_l1_loss(input, target, options.reduction(), beta);
}

// ============================================================================

#ifndef DOXYGEN_SHOULD_SKIP_THIS
namespace detail {
inline Tensor multilabel_margin_loss(
    const Tensor& input,
    const Tensor& target,
    MultilabelMarginLossFuncOptions::reduction_t reduction) {
  return torch::multilabel_margin_loss(
    input,
    target,
    enumtype::reduction_get_enum(reduction));
}
} // namespace detail
#endif /* DOXYGEN_SHOULD_SKIP_THIS */

/// See https://pytorch.org/docs/master/nn.functional.html#torch.nn.functional.multilabel_margin_loss
/// about the exact behavior of this functional.
///
/// See the documentation for `torch::nn::functional::MultilabelMarginLossFuncOptions` class to learn what
/// optional arguments are supported for this functional.
///
/// Example:
/// ```
/// namespace F = torch::nn::functional;
/// F::multilabel_margin_loss(input, target, F::MultilabelMarginLossFuncOptions(torch::kNone));
/// ```
inline Tensor multilabel_margin_loss(
    const Tensor& input,
    const Tensor& target,
    const MultilabelMarginLossFuncOptions& options = {}) {
  return detail::multilabel_margin_loss(input, target, options.reduction());
}

// ============================================================================

#ifndef DOXYGEN_SHOULD_SKIP_THIS
namespace detail {
inline Tensor soft_margin_loss(
    const Tensor& input,
    const Tensor& target,
    SoftMarginLossFuncOptions::reduction_t reduction) {
  return torch::soft_margin_loss(
    input,
    target,
    enumtype::reduction_get_enum(reduction));
}
} // namespace detail
#endif /* DOXYGEN_SHOULD_SKIP_THIS */

/// See https://pytorch.org/docs/master/nn.functional.html#torch.nn.functional.soft_margin_loss
/// about the exact behavior of this functional.
///
/// See the documentation for `torch::nn::functional::SoftMarginLossFuncOptions` class to learn what
/// optional arguments are supported for this functional.
///
/// Example:
/// ```
/// namespace F = torch::nn::functional;
/// F::soft_margin_loss(input, target, F::SoftMarginLossFuncOptions(torch::kNone));
/// ```
inline Tensor soft_margin_loss(
    const Tensor& input,
    const Tensor& target,
    const SoftMarginLossFuncOptions& options = {}) {
  return detail::soft_margin_loss(input, target, options.reduction());
}

// ============================================================================

#ifndef DOXYGEN_SHOULD_SKIP_THIS
namespace detail {
inline Tensor multilabel_soft_margin_loss(
    const Tensor& input,
    const Tensor& target,
    const Tensor& weight,
    MultilabelSoftMarginLossFuncOptions::reduction_t reduction) {
  auto loss = -(target * torch::log_sigmoid(input) + (1 - target) * torch::log_sigmoid(-input));
  if (weight.defined()) {
    loss = loss * weight;
  }

  loss = loss.sum(1) / input.size(1); // only return N loss values

  Tensor ret;

  if (c10::get_if<enumtype::kNone>(&reduction)) {
    ret = loss;
  } else if (c10::get_if<enumtype::kMean>(&reduction)) {
    ret = loss.mean();
  } else if (c10::get_if<enumtype::kSum>(&reduction)) {
    ret = loss.sum();
  } else {
    ret = input;
    TORCH_INTERNAL_ASSERT(
      false,
      enumtype::get_enum_name(reduction),
      " is not valid");
  }
  return ret;
}
} // namespace detail
#endif /* DOXYGEN_SHOULD_SKIP_THIS */

/// See https://pytorch.org/docs/master/nn.functional.html#torch.nn.functional.multilabel_soft_margin_loss
/// about the exact behavior of this functional.
///
/// See the documentation for `torch::nn::functional::MultilabelSoftMarginLossFuncOptions` class to learn what
/// optional arguments are supported for this functional.
///
/// Example:
/// ```
/// namespace F = torch::nn::functional;
/// F::multilabel_soft_margin_loss(input, target, F::MultilabelSoftMarginLossFuncOptions().reduction(torch::kNone).weight(weight));
/// ```
inline Tensor multilabel_soft_margin_loss(
    const Tensor& input,
    const Tensor& target,
    const MultilabelSoftMarginLossFuncOptions& options = {}) {
  return detail::multilabel_soft_margin_loss(input, target, options.weight(), options.reduction());
}

// ============================================================================

#ifndef DOXYGEN_SHOULD_SKIP_THIS
namespace detail {
inline Tensor triplet_margin_loss(
    const Tensor& anchor,
    const Tensor& positive,
    const Tensor& negative,
    double margin,
    double p,
    double eps,
    bool swap,
    TripletMarginLossFuncOptions::reduction_t reduction) {
  return torch::triplet_margin_loss(
      anchor,
      positive,
      negative,
      margin,
      p,
      eps,
      swap,
      enumtype::reduction_get_enum(reduction));
}
} // namespace detail
#endif /* DOXYGEN_SHOULD_SKIP_THIS */

/// See https://pytorch.org/docs/master/nn.functional.html#torch.nn.functional.triplet_margin_loss
/// about the exact behavior of this functional.
///
/// See the documentation for `torch::nn::functional::TripletMarginLossFuncOptions` class to learn what
/// optional arguments are supported for this functional.
///
/// Example:
/// ```
/// namespace F = torch::nn::functional;
/// F::triplet_margin_loss(anchor, positive, negative, F::TripletMarginLossFuncOptions().margin(1.0));
/// ```
inline Tensor triplet_margin_loss(
    const Tensor& anchor,
    const Tensor& positive,
    const Tensor& negative,
    const TripletMarginLossFuncOptions& options = {}) {
  return detail::triplet_margin_loss(
    anchor,
    positive,
    negative,
    options.margin(),
    options.p(),
    options.eps(),
    options.swap(),
    options.reduction());
}

// ============================================================================

#ifndef DOXYGEN_SHOULD_SKIP_THIS
namespace detail {
inline Tensor ctc_loss(const Tensor& log_probs,
                       const Tensor& targets,
                       const Tensor& input_lengths,
                       const Tensor& target_lengths,
                       int64_t blank,
                       CTCLossFuncOptions::reduction_t reduction,
                       bool zero_infinity) {
  return torch::ctc_loss(
    log_probs,
    targets,
    input_lengths,
    target_lengths,
    blank,
    enumtype::reduction_get_enum(reduction),
    zero_infinity);
}
} // namespace detail
#endif /* DOXYGEN_SHOULD_SKIP_THIS */

/// See https://pytorch.org/docs/master/nn.functional.html#torch.nn.functional.ctc_loss
/// about the exact behavior of this functional.
///
/// See the documentation for `torch::nn::functional::CTCLossFuncOptions` class to learn what
/// optional arguments are supported for this functional.
///
/// Example:
/// ```
/// namespace F = torch::nn::functional;
/// F::ctc_loss(log_probs, targets, input_lengths, target_lengths, F::CTCLossFuncOptions().reduction(torch::kNone));
/// ```
inline Tensor ctc_loss(const Tensor& log_probs,
                       const Tensor& targets,
                       const Tensor& input_lengths,
                       const Tensor& target_lengths,
                       const CTCLossFuncOptions& options = {}) {
  return detail::ctc_loss(
    log_probs,
    targets,
    input_lengths,
    target_lengths,
    options.blank(),
    options.reduction(),
    options.zero_infinity());
}

// ============================================================================

#ifndef DOXYGEN_SHOULD_SKIP_THIS
namespace detail {
inline Tensor poisson_nll_loss(const Tensor& input,
                               const Tensor& target,
                               bool log_input,
                               bool full,
                               double eps,
                               PoissonNLLLossFuncOptions::reduction_t reduction) {
  return torch::poisson_nll_loss(
    input, target,
    log_input, full, eps, enumtype::reduction_get_enum(reduction));
}
} // namespace detail
#endif /* DOXYGEN_SHOULD_SKIP_THIS */

/// See https://pytorch.org/docs/master/nn.functional.html#torch.nn.functional.poisson_nll_loss
/// about the exact behavior of this functional.
///
/// See the documentation for `torch::nn::functional::PoissonNLLLossFuncOptions` class to learn what
/// optional arguments are supported for this functional.
///
/// Example:
/// ```
/// namespace F = torch::nn::functional;
/// F::poisson_nll_loss(input, target, F::PoissonNLLLossFuncOptions().reduction(torch::kNone));
/// ```
inline Tensor poisson_nll_loss(const Tensor& input, const Tensor& target,
                               const PoissonNLLLossFuncOptions& options = {}) {
  return detail::poisson_nll_loss(
    input, target,
    options.log_input(), options.full(), options.eps(), options.reduction());
}

// ============================================================================

#ifndef DOXYGEN_SHOULD_SKIP_THIS
namespace detail {
inline Tensor margin_ranking_loss(const Tensor& input1,
                                  const Tensor& input2,
                                  const Tensor& target,
                                  double margin,
                                  MarginRankingLossFuncOptions::reduction_t reduction) {
  TORCH_CHECK(
    input1.dim() != 0 && input2.dim() != 0 && target.dim() != 0,
    "margin_ranking_loss does not support scalars, got sizes: "
    "input1: ", input1.sizes(), ", input2: ", input2.sizes(),
    ", target: ", target.sizes());
  return torch::margin_ranking_loss(input1, input2, target, margin,
    enumtype::reduction_get_enum(reduction));
}
} // namespace detail
#endif /* DOXYGEN_SHOULD_SKIP_THIS */

/// See https://pytorch.org/docs/master/nn.functional.html#torch.nn.functional.margin_ranking_loss
/// about the exact behavior of this functional.
///
/// See the documentation for `torch::nn::functional::MarginRankingLossFuncOptions` class to learn what
/// optional arguments are supported for this functional.
///
/// Example:
/// ```
/// namespace F = torch::nn::functional;
/// F::margin_ranking_loss(input1, input2, target, F::MarginRankingLossFuncOptions().margin(0.5).reduction(torch::kSum));
/// ```
inline Tensor margin_ranking_loss(const Tensor& input1, const Tensor& input2,
  const Tensor& target, const MarginRankingLossFuncOptions& options = {}) {
  return detail::margin_ranking_loss(input1, input2, target, options.margin(), options.reduction());
}

// ============================================================================

#ifndef DOXYGEN_SHOULD_SKIP_THIS
namespace detail {
inline Tensor nll_loss(
    const Tensor& input,
    const Tensor& target,
    const Tensor& weight,
    int64_t ignore_index,
    const NLLLossFuncOptions::reduction_t reduction) {
  if (input.dim() < 2){
    TORCH_CHECK(false, "Expected 2 or more dimensions (got ", input.dim(), ")");
  }

  if (input.sizes()[0] != target.sizes()[0]) {
    TORCH_CHECK(false, "Expected input batch_size (", input.sizes()[0], ") to match target batch_size (", target.sizes()[0], ").");
  }

  torch::Tensor ret;
  torch::Tensor input_ = input;
  torch::Tensor target_ = target;
  if (input_.dim() == 2) {
    ret = torch::nll_loss(
          input_,
          target_,
          weight,
          enumtype::reduction_get_enum(reduction),
          ignore_index);
  } else if (input_.dim() == 4) {
    ret = torch::nll_loss2d(
          input_,
          target_,
          weight,
          enumtype::reduction_get_enum(reduction),
          ignore_index);
  } else {
    // dim == 3 or dim > 4
    auto n = input_.sizes()[0];
    auto c = input_.sizes()[1];
    auto out_size = input_.sizes().slice(2).vec();
    out_size.insert(out_size.begin(), n);
    if (target_.sizes().slice(1) != input_.sizes().slice(2)) {
      TORCH_CHECK(false, "Expected target size ", at::IntArrayRef(out_size), ", got ", target_.sizes());
    }
    input_ = input_.contiguous();
    target_ = target_.contiguous();
    // support empty batches, see #15870
    if (input_.numel() > 0) {
      input_ = input_.view({n, c, 1, -1});
    } else {
      input_ = input_.view({n, c, 0, 0});
    }
    if (target_.numel() > 0) {
      target_ = target_.view({n, 1, -1});
    } else {
      target_ = target_.view({n, 0, 0});
    }
    auto reduction_enum = enumtype::reduction_get_enum(reduction);
    if (!c10::get_if<enumtype::kNone>(&reduction)) {
      ret = torch::nll_loss2d(input_, target_, weight, reduction_enum, ignore_index);
    } else {
      auto out = torch::nll_loss2d(input_, target_, weight, reduction_enum, ignore_index);
      ret = out.view(out_size);
    }
  }
  return ret;
}
} // namespace detail
#endif /* DOXYGEN_SHOULD_SKIP_THIS */

/// See https://pytorch.org/docs/master/nn.functional.html#torch.nn.functional.nll_loss
/// about the exact behavior of this functional.
///
/// See the documentation for `torch::nn::functional::NLLLossFuncOptions` class to learn what
/// optional arguments are supported for this functional.
///
/// Example:
/// ```
/// namespace F = torch::nn::functional;
/// F::nll_loss(input, target, F::NLLLossFuncOptions().ignore_index(-100).reduction(torch::kMean));
/// ```
inline Tensor nll_loss(
    const Tensor& input,
    const Tensor& target,
    const NLLLossFuncOptions& options = {}) {
  return detail::nll_loss(
    input,
    target,
    options.weight(),
    options.ignore_index(),
    options.reduction());
}

// ============================================================================

#ifndef DOXYGEN_SHOULD_SKIP_THIS
namespace detail {
inline Tensor cross_entropy(
    const Tensor& input,
    const Tensor& target,
    const Tensor& weight,
    int64_t ignore_index,
    CrossEntropyFuncOptions::reduction_t reduction) {
  NLLLossFuncOptions::reduction_t reduction_;
  if (c10::get_if<enumtype::kNone>(&reduction)) {
    reduction_ = torch::kNone;
  } else if (c10::get_if<enumtype::kMean>(&reduction)) {
    reduction_ = torch::kMean;
  } else if (c10::get_if<enumtype::kSum>(&reduction)) {
    reduction_ = torch::kSum;
  } else {
    TORCH_INTERNAL_ASSERT(
      false,
      enumtype::get_enum_name(reduction),
      " is not valid");
  }
  return torch::nn::functional::detail::nll_loss(
    torch::nn::functional::detail::log_softmax(input, 1, c10::nullopt),
    target,
    weight,
    ignore_index,
    reduction_);
}
} // namespace detail
#endif /* DOXYGEN_SHOULD_SKIP_THIS */

/// See https://pytorch.org/docs/master/nn.functional.html#torch.nn.functional.cross_entropy
/// about the exact behavior of this functional.
///
/// See the documentation for `torch::nn::functional::CrossEntropyFuncOptions` class to learn what
/// optional arguments are supported for this functional.
///
/// Example:
/// ```
/// namespace F = torch::nn::functional;
/// F::cross_entropy(input, target, F::CrossEntropyFuncOptions().ignore_index(-100).reduction(torch::kMean));
/// ```
inline Tensor cross_entropy(
    const Tensor& input,
    const Tensor& target,
    const CrossEntropyFuncOptions& options = {}) {
  return detail::cross_entropy(
      input,
      target,
      options.weight(),
      options.ignore_index(),
      options.reduction());
}

// ============================================================================

#ifndef DOXYGEN_SHOULD_SKIP_THIS
namespace detail {
inline Tensor binary_cross_entropy_with_logits(
  const Tensor& input, const Tensor& target, const Tensor& weight,
  BinaryCrossEntropyWithLogitsFuncOptions::reduction_t reduction, const Tensor& pos_weight) {

  TORCH_CHECK(target.sizes() == input.sizes(),
    "Target size (", target.sizes(),
    ") must be the same as input size (",
    input.sizes(), ")"
  );

  return torch::binary_cross_entropy_with_logits(input, target,
    weight, pos_weight, enumtype::reduction_get_enum(reduction));
}
} // namespace detail
#endif /* DOXYGEN_SHOULD_SKIP_THIS */

/// See https://pytorch.org/docs/master/nn.functional.html#torch.nn.functional.binary_cross_entropy_with_logits
/// about the exact behavior of this functional.
///
/// See the documentation for `torch::nn::functional::BinaryCrossEntropyWithLogitsFuncOptions` class to learn what
/// optional arguments are supported for this functional.
///
/// Example:
/// ```
/// namespace F = torch::nn::functional;
/// F::binary_cross_entropy_with_logits(input, target, F::BinaryCrossEntropyWithLogitsFuncOptions().pos_weight(pos_weight).reduction(torch::kSum));
/// ```
inline Tensor binary_cross_entropy_with_logits(
  const Tensor& input, const Tensor& target,
  const BinaryCrossEntropyWithLogitsFuncOptions& options = {}) {
  return detail::binary_cross_entropy_with_logits(input, target,
    options.weight(), options.reduction(), options.pos_weight());
}

} // namespace functional
} // namespace nn
} // namespace torch<|MERGE_RESOLUTION|>--- conflicted
+++ resolved
@@ -325,23 +325,8 @@
                   "Please ensure they have the same size.");
   }
 
-<<<<<<< HEAD
-  Tensor ret;
-
-  if (target.requires_grad()) {
-    ret = _smooth_l1_loss(input, target, beta);
-    if (!c10::get_if<enumtype::kNone>(&reduction)) {
-      ret = c10::get_if<enumtype::kMean>(&reduction) ? torch::mean(ret) : torch::sum(ret);
-    }
-  } else {
-    std::vector<Tensor> expanded_tensors = torch::broadcast_tensors({input, target});
-    ret = torch::smooth_l1_loss(expanded_tensors[0], expanded_tensors[1], enumtype::reduction_get_enum(reduction), beta);
-  }
-  return ret;
-=======
   std::vector<Tensor> expanded_tensors = torch::broadcast_tensors({input, target});
-  return torch::smooth_l1_loss(expanded_tensors[0], expanded_tensors[1], enumtype::reduction_get_enum(reduction));
->>>>>>> c68a99bd
+  return torch::smooth_l1_loss(expanded_tensors[0], expanded_tensors[1], enumtype::reduction_get_enum(reduction), beta);
 }
 } // namespace detail
 #endif /* DOXYGEN_SHOULD_SKIP_THIS */
