--- conflicted
+++ resolved
@@ -52,7 +52,6 @@
     return make_stub(func, method_name)
 
 
-<<<<<<< HEAD
 def make_stubs_from_exported_methods(mod):
     stubs = []
     for name in dir(mod):
@@ -66,8 +65,6 @@
     return stubs
 
 
-=======
->>>>>>> a3835179
 # base types that can be constants
 # in addition, tuples and lists of these base types are also considered constants
 # If you edit this list, then you also need to edit the handlers in
@@ -351,21 +348,8 @@
     """
     assert not isinstance(nn_module, torch.jit.RecursiveScriptModule)
     check_module_initialized(nn_module)
-<<<<<<< HEAD
-    if share_types:
-        # Look into the store of cached JIT types
-        concrete_type = concrete_type_store.get_or_create_concrete_type(nn_module)
-    else:
-        # Get a concrete type directly, without trying to re-use an existing JIT
-        # type from the type store.
-        concrete_type_builder = infer_concrete_type_builder(nn_module)
-        concrete_type_builder.set_poisoned()
-        concrete_type = concrete_type_builder.build()
+    concrete_type = get_module_concrete_type(nn_module, share_types)
     return create_script_module_impl(nn_module, concrete_type, stubs_fn, submodule_stubs_fn)
-=======
-    concrete_type = get_module_concrete_type(nn_module, share_types)
-    return create_script_module_impl(nn_module, concrete_type, stubs_fn)
->>>>>>> a3835179
 
 def create_script_module_impl(nn_module, concrete_type, stubs_fn, submodule_stubs_fn=None):
     """
